--- conflicted
+++ resolved
@@ -1,24 +1,16 @@
 // Rollup plugins
 import postcss from "rollup-plugin-postcss";
 import { terser } from "rollup-plugin-terser";
-<<<<<<< HEAD
-import typescript from "@rollup/plugin-typescript";
-=======
 import typescript from '@rollup/plugin-typescript';
 import commonjs from '@rollup/plugin-commonjs';
 import { nodeResolve } from '@rollup/plugin-node-resolve';
->>>>>>> 7051021a
 
 const compact = !process.env.ROLLUP_WATCH;
 export default {
   input: "modules/Main.ts",
   output: {
-<<<<<<< HEAD
-    file: "bundle.js",
-=======
     file: 'out/bundle.js',
     sourcemap: true
->>>>>>> 7051021a
   },
   
   plugins: [
@@ -29,11 +21,6 @@
       extensions: [".css"],
       minimize: true,
     }),
-<<<<<<< HEAD
-    terser(),
-  ],
-=======
     compact && terser()
   ]
->>>>>>> 7051021a
 };