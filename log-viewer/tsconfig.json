{
  "compilerOptions": {
    "module": "esnext",
    "target": "es6",
    "moduleResolution": "node",
    "noEmitOnError": true,
<<<<<<< HEAD
    "lib": ["es2017", "dom"],
    "strict": true,
    "esModuleInterop": false,
    "outDir": "out-tsc",
    "rootDir": "./"
=======
    "lib": ["es2017", "dom"],                            
    "strict": true,  
    "esModuleInterop": false,                 
    "outDir": "out",
    "sourceMap": true,
    "experimentalDecorators": true
>>>>>>> 7051021a
  },
  "include": ["./modules/**/*.ts"]
}<|MERGE_RESOLUTION|>--- conflicted
+++ resolved
@@ -4,20 +4,12 @@
     "target": "es6",
     "moduleResolution": "node",
     "noEmitOnError": true,
-<<<<<<< HEAD
-    "lib": ["es2017", "dom"],
-    "strict": true,
-    "esModuleInterop": false,
-    "outDir": "out-tsc",
-    "rootDir": "./"
-=======
     "lib": ["es2017", "dom"],                            
     "strict": true,  
     "esModuleInterop": false,                 
     "outDir": "out",
     "sourceMap": true,
     "experimentalDecorators": true
->>>>>>> 7051021a
   },
   "include": ["./modules/**/*.ts"]
 }