--- conflicted
+++ resolved
@@ -1,15 +1,10 @@
 /*
  * Copyright (c) 2020 Certinia Inc. All rights reserved.
  */
-import { showTreeNode } from './TreeView';
 import formatDuration, { debounce } from './Util';
-<<<<<<< HEAD
-import { TimedNode, Method, RootNode, TimelineKey, truncated } from './parsers/TreeParser';
 import { goToRow } from './calltree-view/CalltreeView';
-=======
 import { Method, RootNode, TimedNode, TimelineKey, truncated } from './parsers/TreeParser';
 
->>>>>>> 0fe2224a
 interface TimelineGroup {
   label: string;
   fillColor: string;
