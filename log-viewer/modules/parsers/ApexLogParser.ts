--- conflicted
+++ resolved
@@ -168,14 +168,7 @@
     rootMethod.setTimes();
 
     this.insertPackageWrappers(rootMethod);
-<<<<<<< HEAD
-
-    // this.setNamespaces(rootMethod);
-    this.aggregateTotals([rootMethod]);
-=======
-    this.setNamespaces(rootMethod);
     this.aggregateTotals(rootMethod.children);
->>>>>>> 96919455
     return rootMethod;
   }
 
@@ -956,8 +949,7 @@
 
   constructor(parts: string[]) {
     super(parts, ['CONSTRUCTOR_EXIT'], 'Method', 'method');
-<<<<<<< HEAD
-    this.lineNumber = parseLineNumber(parts[2]);
+    this.lineNumber = this.parseLineNumber(parts[2]);
     const [, , , , args, className] = parts;
 
     this.text = className + (args ? args.substring(args.lastIndexOf('(')) : '');
@@ -967,12 +959,6 @@
     if (constructorParts.length === 3 || currentParser?.namespaces.has(possibleNs)) {
       this.namespace = possibleNs ?? this.namespace;
     }
-=======
-    this.lineNumber = this.parseLineNumber(parts[2]);
-    const args = parts[4];
-
-    this.text = parts[5] + (args ? args.substring(args.lastIndexOf('(')) : '');
->>>>>>> 96919455
   }
 }
 
@@ -1024,8 +1010,7 @@
 
   constructor(parts: string[]) {
     super(parts);
-<<<<<<< HEAD
-    this.lineNumber = parseLineNumber(parts[2]);
+    this.lineNumber = this.parseLineNumber(parts[2]);
     this.text = parts[4] ?? parts[3] ?? '';
 
     if (!this.text.endsWith(')')) {
@@ -1034,9 +1019,6 @@
         this.namespace = this.text.slice(0, index);
       }
     }
-=======
-    this.lineNumber = this.parseLineNumber(parts[2]);
->>>>>>> 96919455
   }
 }
 
