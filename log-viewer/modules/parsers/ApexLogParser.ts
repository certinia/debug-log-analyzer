/*
 * Copyright (c) 2020 Certinia Inc. All rights reserved.
 */

const typePattern = /^[A-Z_]*$/,
  settingsPattern = /^\d+\.\d+\sAPEX_CODE,\w+;APEX_PROFILING,.+$/m;

type LineNumber = number | string | null; // an actual line-number or 'EXTERNAL'
type IssueType = 'unexpected' | 'error' | 'skip';

export type LogSubCategory =
  | ''
  | 'Method'
  | 'System Method'
  | 'Code Unit'
  | 'DML'
  | 'SOQL'
  | 'Flow'
  | 'Workflow';

/**
 * Takes string input of a log and returns the ApexLog class, which represents a log tree
 * @param {string} logData
 * @returns {ApexLog}
 */
export function parse(logData: string): ApexLog {
  return new ApexLogParser().parse(logData);
}

/**
 * An Apex Log file can be parsed by passing the text.
 * You can either import the ApexLogParser class or import the parse method e.g.
 *
 * import ApexLogParser, { parse } from ./ApexLogParser.js
 * const apexLog = new ApexLogParser().parse(logText);
 * const apexLog = parse(logText);
 */
export class ApexLogParser {
  logIssues: LogIssue[] = [];
  parsingErrors: string[] = [];
  maxSizeTimestamp: number | null = null;
  reasons: Set<string> = new Set<string>();
  cpuUsed = 0;
  lastTimestamp = 0;
  discontinuity = false;
  namespaces: string[] = [];
  namespacesUniq = new Set<string>();

  /**
   * Takes string input of a log and returns the ApexLog class, which represents a log tree
   * @param {string} debugLog
   * @returns {ApexLog}
   */
  parse(debugLog: string): ApexLog {
    const lineGenerator = this.generateLogLines(debugLog);
    const apexLog = this.toLogTree(lineGenerator);
    apexLog.size = debugLog.length;
    apexLog.debugLevels = this.getDebugLevels(debugLog);
    apexLog.logIssues = this.logIssues;
    apexLog.parsingErrors = this.parsingErrors;
    apexLog.cpuTime = this.cpuUsed;
    apexLog.namespaces = this.namespaces;

    return apexLog;
  }

  private parseLine(line: string, lastEntry: LogEvent | null): LogEvent | null {
    const parts = line.split('|');

    const type = parts[1] ?? '';
    const metaCtor = getLogEventClass(type as LogEventType);
    if (metaCtor) {
      const entry = new metaCtor(this, parts);
      entry.logLine = line;
      lastEntry?.onAfter?.(this, entry);
      if (entry.namespace && !this.namespacesUniq.has(entry.namespace)) {
        this.namespaces.push(entry.namespace);
        this.namespacesUniq.add(entry.namespace);
      }
      return entry;
    }

    const hasType = type && typePattern.test(type);
    if (!hasType && lastEntry?.acceptsText) {
      // wrapped text from the previous entry?
      lastEntry.text += '\n' + line;
    } else if (hasType) {
      const message = `Unsupported log event name: ${type}`;
      if (!this.parsingErrors.includes(message)) {
        this.parsingErrors.push(message);
      }
    } else if (lastEntry && line.startsWith('*** Skipped')) {
      this.addLogIssue(
        lastEntry.timestamp,
        'Skipped-Lines',
        `${line}. A section of the log has been skipped and the log has been truncated. Full details of this section of log can not be provided.`,
        'skip',
      );
    } else if (lastEntry && line.indexOf('MAXIMUM DEBUG LOG SIZE REACHED') !== -1) {
      this.addLogIssue(
        lastEntry.timestamp,
        'Max-Size-reached',
        'The maximum log size has been reached. Part of the log has been truncated.',
        'skip',
      );
      this.maxSizeTimestamp = lastEntry.timestamp;
    } else if (!hasType && settingsPattern.test(line)) {
      // skip an unexpected settings line
    } else {
      this.parsingErrors.push(`Invalid log line: ${line}`);
    }

    return null;
  }

  private *generateLogLines(log: string): Generator<LogEvent> {
    const start = log.search(/^\d{2}:\d{2}:\d{2}.\d{1} \(\d+\)\|EXECUTION_STARTED$/m);
    if (start > -1) {
      log = log.slice(start);
    }

    const hascrlf = log.indexOf('\r\n') > -1;
    let lastEntry = null;
    let lfIndex = null;
    let eolIndex = (lfIndex = log.indexOf('\n'));
    let startIndex = 0;
    let crlfIndex = -1;

    while (eolIndex !== -1) {
      if (hascrlf && eolIndex > crlfIndex) {
        crlfIndex = log.indexOf('\r', eolIndex - 1);
        eolIndex = crlfIndex + 1 === eolIndex ? crlfIndex : lfIndex;
      }
      const line = log.slice(startIndex, eolIndex);
      if (line) {
        // ignore blank lines
        const entry = this.parseLine(line, lastEntry);
        if (entry) {
          lastEntry = entry;
          yield entry;
        }
      }
      startIndex = lfIndex + 1;
      lfIndex = eolIndex = log.indexOf('\n', startIndex);
    }

    // Parse the last line
    const line = log.slice(startIndex, log.length);
    if (line) {
      // ignore blank lines
      const entry = this.parseLine(line, lastEntry);
      if (entry) {
        entry?.onAfter?.(this);
        yield entry;
      }
    }
  }

  private toLogTree(lineGenerator: Generator<LogEvent>) {
    const rootMethod = new ApexLog(this),
      stack: LogEvent[] = [];
    let line: LogEvent | null;

    const lineIter = new LineIterator(lineGenerator);

    while ((line = lineIter.fetch())) {
      if (line.exitTypes.length) {
        this.parseTree(line, lineIter, stack);
      }
      line.parent = rootMethod;
      rootMethod.children.push(line);
    }
    rootMethod.setTimes();

    this.insertPackageWrappers(rootMethod);
    this.aggregateTotals([rootMethod]);

    return rootMethod;
  }

  private parseTree(currentLine: LogEvent, lineIter: LineIterator, stack: LogEvent[]) {
    this.lastTimestamp = currentLine.timestamp;
    currentLine.namespace ||= 'default';

    const isEntry = currentLine.exitTypes.length;
    if (isEntry) {
      const exitOnNextLine = currentLine.nextLineIsExit;
      let nextLine;

      stack.push(currentLine);

      while ((nextLine = lineIter.peek())) {
        // discontinuities are stack unwinding (caused by Exceptions)
        this.discontinuity ||= nextLine.discontinuity; // start unwinding stack

        // Exit Line has been found no more work needed
        if (
          !exitOnNextLine &&
          !nextLine.nextLineIsExit &&
          nextLine.isExit &&
          !nextLine.exitTypes.length &&
          this.endMethod(currentLine, nextLine, lineIter, stack)
        ) {
          // the method wants to see the exit line
          currentLine.onEnd?.(nextLine, stack);
          break;
        } else if (
          exitOnNextLine &&
          (nextLine.nextLineIsExit || nextLine.isExit || nextLine.exitTypes.length > 0)
        ) {
          currentLine.exitStamp = nextLine.timestamp;
          currentLine.onEnd?.(nextLine, stack);
          break;
        } else if (
          this.discontinuity &&
          this.maxSizeTimestamp &&
          nextLine.timestamp > this.maxSizeTimestamp
        ) {
          // The current line was truncated (we did not find the exit line before the end of log) and there was a discontinuity
          currentLine.isTruncated = true;
          break;
        }

        nextLine.namespace ||= currentLine.namespace || 'default';
        lineIter.fetch(); // it's a child - consume the line
        this.lastTimestamp = nextLine.timestamp;

        if (nextLine.exitTypes.length) {
          this.parseTree(nextLine, lineIter, stack);
        }

        nextLine.parent = currentLine;
        currentLine.children.push(nextLine);
      }

      // End of line error handling. We have finished processing this log line and either got to the end
      // of the log without finding an exit line or the current line was truncated)
      if (!nextLine || currentLine.isTruncated) {
        // truncated method - terminate at the end of the log
        currentLine.exitStamp = this.lastTimestamp;

        // we found an entry event on its own e.g a `METHOD_ENTRY` without a `METHOD_EXIT` and got to the end of the log
        this.addLogIssue(
          this.lastTimestamp,
          'Unexpected-End',
          'An entry event was found without a corresponding exit event e.g a `METHOD_ENTRY` event without a `METHOD_EXIT`',
          'unexpected',
        );

        if (currentLine.isTruncated) {
          this.updateLogIssue(
            this.lastTimestamp,
            'Max-Size-reached',
            'The maximum log size has been reached. Part of the log has been truncated.',
            'skip',
          );
          this.maxSizeTimestamp = this.lastTimestamp;
        }
        currentLine.isTruncated = true;
      }

      stack.pop();
      currentLine.recalculateDurations();
    }
  }

  private isMatchingEnd(startMethod: LogEvent, endLine: LogEvent) {
    return (
      endLine.type &&
      startMethod.exitTypes.includes(endLine.type) &&
      (endLine.lineNumber === startMethod.lineNumber ||
        !endLine.lineNumber ||
        !startMethod.lineNumber)
    );
  }

  private endMethod(
    startMethod: LogEvent,
    endLine: LogEvent,
    lineIter: LineIterator,
    stack: LogEvent[],
  ) {
    startMethod.exitStamp = endLine.timestamp;

    // is this a 'good' end line?
    if (this.isMatchingEnd(startMethod, endLine)) {
      this.discontinuity = false; // end stack unwinding
      lineIter.fetch(); // consume the line
      return true; // success
    } else if (this.discontinuity) {
      return true; // exception - unwind
    } else {
      if (stack.some((m) => this.isMatchingEnd(m, endLine))) {
        return true; // we match a method further down the stack - unwind
      }
      // we found an exit event on its own e.g a `METHOD_EXIT` without a `METHOD_ENTRY`
      this.addLogIssue(
        endLine.timestamp,
        'Unexpected-Exit',
        'An exit event was found without a corresponding entry event e.g a `METHOD_EXIT` event without a `METHOD_ENTRY`',
        'unexpected',
      );
      return false; // we have no matching method - ignore
    }
  }

  private flattenByDepth(nodes: LogEvent[]) {
    const result = new Map<number, LogEvent[]>();
    result.set(0, nodes);

    let currentDepth = 1;

    let currentNodes = nodes;
    let len = currentNodes.length;
    while (len) {
      result.set(currentDepth, []);
      while (len--) {
        const node = currentNodes[len];
        if (node?.children) {
          const children = result.get(currentDepth)!;
          node.children.forEach((c) => {
            if (c.children.length) {
              children.push(c);
            }
          });
        }
      }
      currentNodes = result.get(currentDepth++) ?? [];
      len = currentNodes.length;
    }

    return result;
  }

  private aggregateTotals(nodes: LogEvent[]) {
    const len = nodes.length;
    if (!len) {
      return;
    }

    // This method purposely processes the children at the lowest depth first in bulk to avoid as much recursion as possible. This increases performance to be just over ~3 times faster or ~70% faster.

    // collect all children for the supplied nodes by depth.
    const nodesByDepth = this.flattenByDepth(nodes);
    let depth = nodesByDepth.size;
    while (depth--) {
      const nds = nodesByDepth.get(depth) ?? [];
      let i = nds.length;
      while (i--) {
        const parent = nds[i];
        parent?.children.forEach((child) => {
          parent.dmlCount.total += child.dmlCount.total;
          parent.soqlCount.total += child.soqlCount.total;
          parent.soslCount.total += child.soslCount.total;
          parent.dmlRowCount.total += child.dmlRowCount.total;
          parent.soqlRowCount.total += child.soqlRowCount.total;
          parent.soslRowCount.total += child.soslRowCount.total;
          parent.duration.self -= child.duration.total;
          parent.totalThrownCount += child.totalThrownCount;
        });
      }
      nodesByDepth.delete(depth);
    }
  }

  private insertPackageWrappers(node: LogEvent) {
    const children = node.children;
    let lastPkg: LogEvent | null = null;

    const newChildren: LogEvent[] = [];
    const len = children.length;
    for (let i = 0; i < len; i++) {
      const child = children[i];
      if (!child) {
        continue;
      }
      const isPkgType = child.type === 'ENTERING_MANAGED_PKG';
      if (lastPkg) {
        if (isPkgType && child.namespace === lastPkg.namespace) {
          // combine adjacent (like) packages
          lastPkg.exitStamp = child.exitStamp || child.timestamp;
          continue; // skip any more child processing (it's gone)
        } else if (!isPkgType && child.exitStamp) {
          // we are done merging adjacent `ENTERING_MANAGED_PKG` of the same namesapce
          lastPkg.recalculateDurations();
          lastPkg = null;
        }
      }

      if (child.exitTypes) {
        this.insertPackageWrappers(child);
      }

      // It is a ENTERING_MANAGED_PKG line that does not match the last one
      // or we have not come across a ENTERING_MANAGED_PKG line yet.
      if (isPkgType) {
        lastPkg?.recalculateDurations();
        lastPkg = child;
      }
      newChildren.push(child);
    }

    lastPkg?.recalculateDurations();
    node.children = newChildren;
  }

  public addLogIssue(startTime: number, summary: string, description: string, type: IssueType) {
    if (!this.reasons.has(summary)) {
      this.reasons.add(summary);
      this.logIssues.push({
        startTime: startTime,
        summary: summary,
        description: description,
        type: type,
      });

      this.logIssues.sort((a, b) => (a.startTime || 0) - (b.startTime || 0));
    }
  }

  private updateLogIssue(startTime: number, summary: string, description: string, type: IssueType) {
    const elem = this.logIssues.findIndex((item) => {
      return item.summary === summary;
    });
    if (elem > -1) {
      this.logIssues.splice(elem, 1);
    }
    this.reasons.delete(summary);

    this.addLogIssue(startTime, summary, description, type);
  }

  private getDebugLevels(log: string): DebugLevel[] {
    const match = log.match(settingsPattern);
    if (!match) {
      return [];
    }

    const settings = match[0],
      settingList = settings.substring(settings.indexOf(' ') + 1).split(';');

    return settingList.map((entry) => {
      const parts = entry.split(',');
      return new DebugLevel(parts[0] || '', parts[1] || '');
    });
  }
}

interface SelfTotal {
  self: number;
  total: number;
}

export class DebugLevel {
  logCategory: string;
  logLevel: string;

  constructor(category: string, level: string) {
    this.logCategory = category;
    this.logLevel = level;
  }
}

export class LineIterator {
  next: LogEvent | null;
  lineGenerator: Generator<LogEvent>;

  constructor(lineGenerator: Generator<LogEvent>) {
    this.lineGenerator = lineGenerator;
    this.next = this.lineGenerator.next().value;
  }

  peek(): LogEvent | null {
    return this.next;
  }

  fetch(): LogEvent | null {
    const result = this.next;
    this.next = this.lineGenerator.next().value;
    return result;
  }
}

export interface LogIssue {
  startTime?: number;
  summary: string;
  description: string;
  type: IssueType;
}

/**
 * All log lines extend this base class.
 */
export abstract class LogEvent {
  logParser: ApexLogParser;

  // common metadata (available for all lines)

  parent: LogEvent | null = null;

  /**
   * All child nodes of the current node
   */
  children: LogEvent[] = [];

  /**
   * The type of this log line from the log file e.g METHOD_ENTRY
   */
  type: LogEventType | null = null;

  /**
   * The full raw text of this log line
   */
  logLine = ''; // the raw text of this log line

  /**
   * A parsed version of the log line text useful for display in UIs
   */
  text;

  // optional metadata
  /**
   * Should this log entry pull in following text lines (as the log entry can contain newlines)?
   */
  acceptsText = false;

  /**
   * Is this log entry generated by a declarative process?
   */
  declarative = false;
  /**
   * Is a method exit line?
   */
  isExit = false;

  /**
   * Whether the log event was truncated when the log ended, e,g no matching end event
   */
  isTruncated = false;

  /**
   * Should the exitstamp be the timestamp of the next line?
   * These kind of lines can not be used as exit lines for anything othe than other pseudo exits.
   */
  nextLineIsExit = false;

  /**
   * The line number within the containing class
   */
  lineNumber: LineNumber = null;

  /**
   * The package namespace associated with this log line
   * @default default
   */
  namespace: string | 'default' = '';

  /**
   * The variable value
   */
  value: string | null = null;

  /**
   * Could match to a corresponding symbol in a file in the workspace?
   */
  hasValidSymbols = false;

  /**
   * Extra description context
   */
  suffix: string | null = null;

  /**
   * Does this line cause a discontinuity in the call stack? e.g an exception causing stack unwinding
   */
  discontinuity = false;

  /**
   * The timestamp of this log line, in nanoseconds
   */
  timestamp;

  /**
   * The timestamp when the node finished, in nanoseconds
   */
  exitStamp: number | null = null;

  /**
   * The log sub category this event belongs to
   */
  subCategory: LogSubCategory = '';

  /**
   * The CPU type, e.g loading, method, custom
   */
  cpuType: CPUType = ''; // the category key to collect our cpu usage

  /**
   * The time spent.
   */
  duration: SelfTotal = {
    /**
     * The net (wall) time spent in the node (when not inside children)
     */
    self: 0,
    /**
     * The total (wall) time spent in the node
     */
    total: 0,
  };

  /**
   * Total + self row counts for DML
   */
  dmlRowCount: SelfTotal = {
    /**
     * The net number of DML rows for this node, excluding child nodes
     */
    self: 0,
    /**
     * The total number of DML rows for this node and child nodes
     */
    total: 0,
  };

  /**
   * Total + self row counts for SOQL
   */
  soqlRowCount: SelfTotal = {
    /**
     * The net number of SOQL rows for this node, excluding child nodes
     */
    self: 0,
    /**
     * The total number of SOQL rows for this node and child nodes
     */
    total: 0,
  };

  /**
   * Total + self row counts for SOSL
   */
  soslRowCount: SelfTotal = {
    /**
     * The net number of SOSL rows for this node, excluding child nodes
     */
    self: 0,
    /**
     * The total number of SOSL rows for this node and child nodes
     */
    total: 0,
  };

  dmlCount: SelfTotal = {
    /**
     * The net number of DML operations (DML_BEGIN) in this node.
     */
    self: 0,
    /**
     * The total number of DML operations (DML_BEGIN) in this node and child nodes
     */
    total: 0,
  };

  soqlCount: SelfTotal = {
    /**
     * The net number of SOQL operations (SOQL_EXECUTE_BEGIN) in this node.
     */
    self: 0,
    /**
     * The total number of SOQL operations (SOQL_EXECUTE_BEGIN) in this node and child nodes
     */
    total: 0,
  };

  soslCount: SelfTotal = {
    /**
     * The net number of SOSL operations (SOSL_EXECUTE_BEGIN) in this node.
     */
    self: 0,
    /**
     * The total number of SOSL operations (SOSL_EXECUTE_BEGIN) in this node and child nodes
     */
    total: 0,
  };

  /**
   * The total number of exceptions thrown (EXCEPTION_THROWN) in this node and child nodes
   */
  totalThrownCount = 0;

  /**
   * The line types which would legitimately end this method
   */
  exitTypes: LogEventType[] = [];

  constructor(parser: ApexLogParser, parts: string[] | null) {
    this.logParser = parser;
    if (parts) {
      const [timeData, type] = parts;
      this.text = this.type = type as LogEventType;
      this.timestamp = this.parseTimestamp(timeData || '');
    } else {
      this.timestamp = 0;
      this.text = '';
    }
  }

  /** Called if a corresponding end event is found during tree parsing*/
  onEnd?(end: LogEvent, stack: LogEvent[]): void;

  /** Called when the Log event after this one is created in the line parser*/
  onAfter?(parser: ApexLogParser, next?: LogEvent): void;

  public recalculateDurations() {
    if (this.exitStamp) {
      this.duration.total = this.duration.self = this.exitStamp - this.timestamp;
    }
  }

  private parseTimestamp(text: string): number {
    const start = text.indexOf('(');
    if (start !== -1) {
      return Number(text.slice(start + 1, -1));
    }
    throw new Error(`Unable to parse timestamp: '${text}'`);
  }

  protected parseLineNumber(text: string | null | undefined): string | number {
    switch (true) {
      case text === '[EXTERNAL]':
        return 'EXTERNAL';
      case !!text: {
        const lineNumberStr = text.slice(1, -1);
        if (lineNumberStr) {
          return Number(lineNumberStr);
        }
        throw new Error(`Unable to parse line number: '${text}'`);
      }
      default:
        return 0;
    }
  }
}

class BasicLogLine extends LogEvent {}
class BasicExitLine extends LogEvent {
  isExit = true;
}

type CPUType = 'loading' | 'custom' | 'method' | 'free' | 'system' | 'pkg' | '';

/**
 * Log lines extend this class if they have a start-line and an end-line (and hence can have children in-between).
 * - The start-line should extend "Method" and collect any children.
 * - The end-line should extend "Detail" and terminate the method (also providing the "exitStamp").
 * The method will be rendered as "expandable" in the tree-view, if it has children.
 */
export class Method extends LogEvent {
  constructor(
    parser: ApexLogParser,
    parts: string[] | null,
    exitTypes: string[],
    timelineKey: LogSubCategory,
    cpuType: CPUType,
  ) {
    super(parser, parts);
    this.subCategory = timelineKey;
    this.cpuType = cpuType;
    this.exitTypes = exitTypes as LogEventType[];
  }
}

/**
 * This class represents the single root node for the node tree.
 * It is a "pseudo" node and not present in the log.
 * Since it has children it extends "Method".
 */
export class ApexLog extends Method {
  type = null;
  text = 'LOG_ROOT';
  timestamp = 0;
  exitStamp = 0;
  /**
   * The size of the log, in bytes
   */
  public size = 0;

  /**
   * The total CPU time consumed, in ms
   */
  public cpuTime: number = 0;

  /**
   * The Apex Debug Logging Levels for the current log
   */
  public debugLevels: DebugLevel[] = [];

  /**
   * All the namespaces that appear in this log.
   */
  public namespaces: string[] = [];

  /**
   * Any issues within the log, such as cpu time exceeded or max log size reached.
   */
  public logIssues: LogIssue[] = [];

  /**
   * Any issues that occurred during the parsing of the log, such as an unrecognized log event type.
   */
  public parsingErrors: string[] = [];

  /**
   * The endtime with nodes of 0 duration excluded
   */
  executionEndTime = 0;

  constructor(parser: ApexLogParser) {
    super(parser, null, [], 'Code Unit', '');
  }

  setTimes() {
    this.timestamp =
      this.children.find((child) => {
        return child.timestamp;
      })?.timestamp || 0;
    // We do not just want to use the very last exitStamp because it could be CUMULATIVE_USAGE which is not really part of the code execution time but does have a later time.
    let endTime;
    const reverseLen = this.children.length - 1;
    for (let i = reverseLen; i >= 0; i--) {
      const child = this.children[i];
      // If there is no duration on a node then it is not going to be shown on the timeline anyway
      if (child?.exitStamp) {
        endTime ??= child.exitStamp;
        if (child.duration) {
          this.executionEndTime = child.exitStamp;
          break;
        }
      }
      endTime ??= child?.timestamp;
    }
    this.exitStamp = endTime || 0;
    this.recalculateDurations();
  }
}

export function parseObjectNamespace(text: string | null | undefined): string {
  if (!text) {
    return '';
  }

  const sep = text.indexOf('__');
  if (sep === -1) {
    return 'default';
  }
  return text.slice(0, sep);
}

export function parseVfNamespace(text: string): string {
  const sep = text.indexOf('__');
  if (sep === -1) {
    return 'default';
  }
  const firstSlash = text.indexOf('/');
  if (firstSlash === -1) {
    return 'default';
  }
  const secondSlash = text.indexOf('/', firstSlash + 1);
  if (secondSlash < 0) {
    return 'default';
  }
  return text.substring(secondSlash + 1, sep);
}

export function parseRows(text: string | null | undefined): number {
  if (!text) {
    return 0;
  }

  const rowCount = text.slice(text.indexOf('Rows:') + 5);
  if (rowCount) {
    return Number(rowCount);
  }
  throw new Error(`Unable to parse row count: '${text}'`);
}

/* Log line entry Parsers */

class BulkHeapAllocateLine extends LogEvent {
  logCategory: 'Apex Code';
  constructor(parser: ApexLogParser, parts: string[]) {
    super(parser, parts);
    this.text = parts[2] || '';
    this.logCategory = 'Apex Code';
  }
}

class CalloutRequestLine extends LogEvent {
  constructor(parser: ApexLogParser, parts: string[]) {
    super(parser, parts);
    this.text = `${parts[3]} : ${parts[2]}`;
  }
}

class CalloutResponseLine extends LogEvent {
  constructor(parser: ApexLogParser, parts: string[]) {
    super(parser, parts);
    this.text = `${parts[3]} : ${parts[2]}`;
  }
}
class NamedCredentialRequestLine extends LogEvent {
  constructor(parser: ApexLogParser, parts: string[]) {
    super(parser, parts);
    this.text = `${parts[3]} : ${parts[4]} : ${parts[5]} : ${parts[6]}`;
  }
}

class NamedCredentialResponseLine extends LogEvent {
  constructor(parser: ApexLogParser, parts: string[]) {
    super(parser, parts);
    this.text = `${parts[2]}`;
  }
}

class NamedCredentialResponseDetailLine extends LogEvent {
  constructor(parser: ApexLogParser, parts: string[]) {
    super(parser, parts);
    this.text = `${parts[3]} : ${parts[4]} ${parts[5]} : ${parts[6]} ${parts[7]}`;
  }
}

class ConstructorEntryLine extends Method {
  hasValidSymbols = true;
  suffix = ' (constructor)';

  constructor(parser: ApexLogParser, parts: string[]) {
    super(parser, parts, ['CONSTRUCTOR_EXIT'], 'Method', 'method');
    this.lineNumber = this.parseLineNumber(parts[2]);
    const [, , , , args, className] = parts;

    this.text = className + (args ? args.substring(args.lastIndexOf('(')) : '');
    const possibleNS = this._parseConstructorNamespace(className || '');
    if (possibleNS) {
      this.namespace = possibleNS;
    }
  }

  _parseConstructorNamespace(className: string): string {
    let possibleNs = className.slice(0, className.indexOf('.'));
    possibleNs =
      this.logParser.namespaces.find((ns) => {
        return ns === possibleNs;
      }) || '';

    if (possibleNs) {
      return possibleNs;
    }
    const constructorParts = (className ?? '').split('.');
    possibleNs = constructorParts[0] || '';
    // inmner class with a namespace
    if (constructorParts.length === 3) {
      return possibleNs;
    }

    return '';
  }
}

class ConstructorExitLine extends LogEvent {
  isExit = true;

  constructor(parser: ApexLogParser, parts: string[]) {
    super(parser, parts);
    this.lineNumber = this.parseLineNumber(parts[2]);
  }
}

class EmailQueueLine extends LogEvent {
  acceptsText = true;
  constructor(parser: ApexLogParser, parts: string[]) {
    super(parser, parts);
    this.lineNumber = this.parseLineNumber(parts[2]);
  }
}

export class MethodEntryLine extends Method {
  hasValidSymbols = true;

  constructor(parser: ApexLogParser, parts: string[]) {
    super(parser, parts, ['METHOD_EXIT'], 'Method', 'method');
    this.lineNumber = this.parseLineNumber(parts[2]);
    this.text = parts[4] || this.type || '';
    if (this.text.indexOf('System.Type.forName(') !== -1) {
      // assume we are not charged for class loading (or at least not lengthy remote-loading / compiling)
      this.cpuType = 'loading';
    } else {
      const possibleNs = this._parseMethodNamespace(parts[4] || '');
      if (possibleNs) {
        this.namespace = possibleNs;
      }
    }
  }

  onEnd(end: MethodExitLine, _stack: LogEvent[]): void {
    if (end.namespace && !end.text.endsWith(')')) {
      this.namespace = end.namespace;
    }
  }

  _parseMethodNamespace(methodName: string): string {
    const methodBracketIndex = methodName.indexOf('(');
    if (methodBracketIndex === -1) {
      return '';
    }

    let possibleNs = methodName.slice(0, methodName.indexOf('.'));
    possibleNs =
      this.logParser.namespaces.find((ns) => {
        return ns === possibleNs;
      }) || '';

    if (possibleNs) {
      return possibleNs;
    }

    const methodNameParts = methodName ? methodName.slice(0, methodBracketIndex)?.split('.') : '';
    if (methodNameParts.length === 4) {
      return methodNameParts[0] ?? '';
    } else if (methodNameParts.length === 2) {
      return 'default';
    }

    return '';
  }
}
class MethodExitLine extends LogEvent {
  isExit = true;

  constructor(parser: ApexLogParser, parts: string[]) {
    super(parser, parts);
    this.lineNumber = this.parseLineNumber(parts[2]);
    this.text = parts[4] ?? parts[3] ?? '';

    if (!this.text.endsWith(')')) {
      const index = this.text.indexOf('.');
      if (index !== -1) {
        this.namespace = this.text.slice(0, index);
      }
    }
  }
}

class SystemConstructorEntryLine extends Method {
  suffix = '(system constructor)';

  constructor(parser: ApexLogParser, parts: string[]) {
    super(parser, parts, ['SYSTEM_CONSTRUCTOR_EXIT'], 'System Method', 'method');
    this.lineNumber = this.parseLineNumber(parts[2]);
    this.text = parts[3] || '';
  }
}

class SystemConstructorExitLine extends LogEvent {
  isExit = true;

  constructor(parser: ApexLogParser, parts: string[]) {
    super(parser, parts);
    this.lineNumber = this.parseLineNumber(parts[2]);
  }
}
class SystemMethodEntryLine extends Method {
  constructor(parser: ApexLogParser, parts: string[]) {
    super(parser, parts, ['SYSTEM_METHOD_EXIT'], 'System Method', 'method');
    this.lineNumber = this.parseLineNumber(parts[2]);
    this.text = parts[3] || '';
  }
}

class SystemMethodExitLine extends LogEvent {
  isExit = true;

  constructor(parser: ApexLogParser, parts: string[]) {
    super(parser, parts);
    this.lineNumber = this.parseLineNumber(parts[2]);
  }
}

export class CodeUnitStartedLine extends Method {
  suffix = ' (entrypoint)';
  codeUnitType = '';

  constructor(parser: ApexLogParser, parts: string[]) {
    super(parser, parts, ['CODE_UNIT_FINISHED'], 'Code Unit', 'custom');

    const typeString = parts[5] || parts[4] || parts[3] || '';
    let sepIndex = typeString.indexOf(':');
    if (sepIndex === -1) {
      sepIndex = typeString.indexOf('/');
    }
    this.codeUnitType = sepIndex !== -1 ? typeString.slice(0, sepIndex) : '';

    const name = parts[4] || parts[3] || this.codeUnitType || '';
    switch (this.codeUnitType) {
      case 'EventService':
        this.cpuType = 'method';
        this.namespace = parseObjectNamespace(typeString.slice(sepIndex + 1));
        this.text = name;
        break;
      case 'Validation':
        this.cpuType = 'custom';
        this.declarative = true;

        this.text = name;
        break;
      case 'Workflow':
        this.cpuType = 'custom';
        this.declarative = true;
        this.text = name;
        break;
      case 'Flow':
        this.cpuType = 'custom';
        this.declarative = true;
        this.text = name;
        break;
      case 'VF':
        this.cpuType = 'method';
        this.namespace = parseVfNamespace(name);
        this.text = name;
        break;
      case 'apex': {
        this.cpuType = 'method';
        const namespaceIndex = name.indexOf('.');
        this.namespace =
          namespaceIndex !== -1
            ? name.slice(name.indexOf('apex://') + 7, namespaceIndex)
            : 'default';
        this.text = name;
        break;
      }
      case '__sfdc_trigger': {
        this.cpuType = 'method';
        this.text = name || parts[4] || '';
        const triggerParts = parts[5]?.split('/') || '';
        this.namespace = triggerParts.length === 3 ? triggerParts[1] || 'default' : 'default';
        break;
      }
      default: {
        this.cpuType = 'method';
        this.text = name;
        const openBracket = name.lastIndexOf('(');
        const methodName =
          openBracket !== -1 ? name.slice(0, openBracket + 1).split('.') : name.split('.');
        if (methodName.length === 3 || (methodName.length === 2 && !methodName[1]?.endsWith('('))) {
          this.namespace = methodName[0] || 'default';
        }
        break;
      }
    }

    this.namespace ||= 'default';
  }
}
export class CodeUnitFinishedLine extends LogEvent {
  isExit = true;

  constructor(parser: ApexLogParser, parts: string[]) {
    super(parser, parts);
    this.text = parts[2] || '';
  }
}

class VFApexCallStartLine extends Method {
  suffix = ' (VF APEX)';
  invalidClasses = [
    'pagemessagescomponentcontroller',
    'pagemessagecomponentcontroller',
    'severitymessages',
  ];

  constructor(parser: ApexLogParser, parts: string[]) {
    super(parser, parts, ['VF_APEX_CALL_END'], 'Method', 'method');
    this.lineNumber = this.parseLineNumber(parts[2]);

    const classText = parts[5] || parts[3] || '';
    let methodtext = parts[4] || '';
    if (
      !methodtext &&
      (!classText.includes(' ') ||
        this.invalidClasses.some((invalidCls: string) =>
          classText.toLowerCase().includes(invalidCls),
        ))
    ) {
      // we have a system entry and they do not have exits
      // e.g |VF_APEX_CALL_START|[EXTERNAL]|/apexpage/pagemessagescomponentcontroller.apex <init>
      // and they really mess with the logs so skip handling them.
      this.exitTypes = [];
    } else if (methodtext) {
      this.hasValidSymbols = true;
      // method call
      const methodIndex = methodtext.indexOf('(');
      const constructorIndex = methodtext.indexOf('<init>');
      if (methodIndex > -1) {
        // Method
        methodtext = '.' + methodtext.substring(methodIndex).slice(1, -1) + '()';
      } else if (constructorIndex > -1) {
        // Constructor
        methodtext = methodtext.substring(constructorIndex + 6) + '()';
      } else {
        // Property
        methodtext = '.' + methodtext;
      }
    } else {
      this.hasValidSymbols = true;
    }
    this.text = classText + methodtext;
  }
}

class VFApexCallEndLine extends LogEvent {
  isExit = true;

  constructor(parser: ApexLogParser, parts: string[]) {
    super(parser, parts);
    this.text = parts[2] || '';
  }
}

class VFDeserializeViewstateBeginLine extends Method {
  constructor(parser: ApexLogParser, parts: string[]) {
    super(parser, parts, ['VF_DESERIALIZE_VIEWSTATE_END'], 'System Method', 'method');
  }
}

class VFFormulaStartLine extends Method {
  suffix = ' (VF FORMULA)';

  constructor(parser: ApexLogParser, parts: string[]) {
    super(parser, parts, ['VF_EVALUATE_FORMULA_END'], 'System Method', 'custom');
    this.text = parts[3] || '';
  }
}

class VFFormulaEndLine extends LogEvent {
  isExit = true;

  constructor(parser: ApexLogParser, parts: string[]) {
    super(parser, parts);
    this.text = parts[2] || '';
  }
}

class VFSeralizeViewStateStartLine extends Method {
  constructor(parser: ApexLogParser, parts: string[]) {
    super(parser, parts, ['VF_SERIALIZE_VIEWSTATE_END'], 'System Method', 'method');
  }
}

class VFPageMessageLine extends LogEvent {
  acceptsText = true;
  constructor(parser: ApexLogParser, parts: string[]) {
    super(parser, parts);
    this.text = parts[2] || '';
  }
}

class DMLBeginLine extends Method {
  dmlCount = {
    self: 1,
    total: 1,
  };

  namespace = 'default';

  constructor(parser: ApexLogParser, parts: string[]) {
    super(parser, parts, ['DML_END'], 'DML', 'free');
    this.lineNumber = this.parseLineNumber(parts[2]);
    this.text = 'DML ' + parts[3] + ' ' + parts[4];
    const rowCountString = parts[5];
    this.dmlRowCount.total = this.dmlRowCount.self = rowCountString ? parseRows(rowCountString) : 0;
  }
}

class DMLEndLine extends LogEvent {
  isExit = true;

  constructor(parser: ApexLogParser, parts: string[]) {
    super(parser, parts);
    this.lineNumber = this.parseLineNumber(parts[2]);
  }
}

class IdeasQueryExecuteLine extends LogEvent {
  constructor(parser: ApexLogParser, parts: string[]) {
    super(parser, parts);
    this.lineNumber = this.parseLineNumber(parts[2]);
  }
}

class SOQLExecuteBeginLine extends Method {
  aggregations = 0;
  soqlCount = {
    self: 1,
    total: 1,
  };

  constructor(parser: ApexLogParser, parts: string[]) {
    super(parser, parts, ['SOQL_EXECUTE_END'], 'SOQL', 'free');
    this.lineNumber = this.parseLineNumber(parts[2]);

    const [, , , aggregations, soqlString] = parts;

    const aggregationText = aggregations || '';
    if (aggregationText) {
      const aggregationIndex = aggregationText.indexOf('Aggregations:');
      this.aggregations = Number(aggregationText.slice(aggregationIndex + 13));
    }
    this.text = soqlString || '';
  }

<<<<<<< HEAD
  onEnd(end: SOQLExecuteEndLine, _stack: LogEvent[]): void {
    this.rowCount.total = this.rowCount.self = end.rowCount.total;
=======
  onEnd(end: SOQLExecuteEndLine, _stack: LogLine[]): void {
    this.soqlRowCount.total = this.soqlRowCount.self = end.soqlRowCount.total;
>>>>>>> f07cdb17
  }
}

class SOQLExecuteEndLine extends LogEvent {
  isExit = true;

  constructor(parser: ApexLogParser, parts: string[]) {
    super(parser, parts);
    this.lineNumber = this.parseLineNumber(parts[2]);
    this.soqlRowCount.total = this.soqlRowCount.self = parseRows(parts[3] || '');
  }
}

class SOQLExecuteExplainLine extends LogEvent {
  cardinality: number | null = null; // The estimated number of records that the leading operation type would return
  fields: string[] | null = null; //The indexed field(s) used by the Query Optimizer. If the leading operation type is Index, the fields value is Index. Otherwise, the fields value is null.
  leadingOperationType: string | null = null; // The primary operation type that Salesforce will use to optimize the query.
  relativeCost: number | null = null; // The cost of the query compared to the Force.com Query Optimizer’s selectivity threshold. Values above 1 mean that the query won’t be selective.
  sObjectCardinality: number | null = null; // The approximate record count for the queried object.
  sObjectType: string | null = null; //T he name of the queried SObject

  constructor(parser: ApexLogParser, parts: string[]) {
    super(parser, parts);
    this.lineNumber = this.parseLineNumber(parts[2]);

    const queryPlanDetails = parts[3] || '';
    this.text = queryPlanDetails;

    const queryplanParts = queryPlanDetails.split('],');
    if (queryplanParts.length > 1) {
      const planExplain = queryplanParts[0] || '';
      const [cardinalityText, sobjCardinalityText, costText] = (queryplanParts[1] || '').split(',');

      const onIndex = planExplain.indexOf(' on');
      this.leadingOperationType = planExplain.slice(0, onIndex);

      const colonIndex = planExplain.indexOf(' :');
      this.sObjectType = planExplain.slice(onIndex + 4, colonIndex);

      // remove whitespace if there is any. we could have [ field1__c, field2__c ]
      // I am not 100% sure of format when we have multiple fields so this is safer
      const fieldsAsString = planExplain.slice(planExplain.indexOf('[') + 1).replace(/\s+/g, '');
      this.fields = fieldsAsString === '' ? [] : fieldsAsString.split(',');

      this.cardinality = cardinalityText
        ? Number(cardinalityText.slice(cardinalityText.indexOf('cardinality: ') + 13))
        : null;
      this.sObjectCardinality = sobjCardinalityText
        ? Number(
            sobjCardinalityText.slice(sobjCardinalityText.indexOf('sobjectCardinality: ') + 20),
          )
        : null;
      this.relativeCost = costText
        ? Number(costText.slice(costText.indexOf('relativeCost ') + 13))
        : null;
    }
  }
}

class SOSLExecuteBeginLine extends Method {
  constructor(parser: ApexLogParser, parts: string[]) {
    super(parser, parts, ['SOSL_EXECUTE_END'], 'SOQL', 'free');
    this.lineNumber = this.parseLineNumber(parts[2]);
    this.text = `SOSL: ${parts[3]}`;

    this.soslCount = {
      self: 1,
      total: 1,
    };
  }

<<<<<<< HEAD
  onEnd(end: SOSLExecuteEndLine, _stack: LogEvent[]): void {
    this.rowCount.total = this.rowCount.self = end.rowCount.total;
=======
  onEnd(end: SOSLExecuteEndLine, _stack: LogLine[]): void {
    this.soslRowCount.total = this.soslRowCount.self = end.soslRowCount.total;
>>>>>>> f07cdb17
  }
}

class SOSLExecuteEndLine extends LogEvent {
  isExit = true;

  constructor(parser: ApexLogParser, parts: string[]) {
    super(parser, parts);
    this.lineNumber = this.parseLineNumber(parts[2]);
    this.soslRowCount.total = this.soslRowCount.self = parseRows(parts[3] || '');
  }
}

class HeapAllocateLine extends LogEvent {
  constructor(parser: ApexLogParser, parts: string[]) {
    super(parser, parts);
    this.lineNumber = this.parseLineNumber(parts[2]);
    this.text = parts[3] || '';
  }
}

class HeapDeallocateLine extends LogEvent {
  constructor(parser: ApexLogParser, parts: string[]) {
    super(parser, parts);
    this.lineNumber = this.parseLineNumber(parts[2]);
  }
}

class StatementExecuteLine extends LogEvent {
  constructor(parser: ApexLogParser, parts: string[]) {
    super(parser, parts);
    this.lineNumber = this.parseLineNumber(parts[2]);
  }
}

class VariableScopeBeginLine extends LogEvent {
  constructor(parser: ApexLogParser, parts: string[]) {
    super(parser, parts);
    this.lineNumber = this.parseLineNumber(parts[2]);
    this.text = parts.slice(3).join(' | ');
  }
}

class VariableAssignmentLine extends LogEvent {
  constructor(parser: ApexLogParser, parts: string[]) {
    super(parser, parts);
    this.lineNumber = this.parseLineNumber(parts[2]);
    this.text = parts.slice(3).join(' | ');
  }
}
class UserInfoLine extends LogEvent {
  constructor(parser: ApexLogParser, parts: string[]) {
    super(parser, parts);
    this.lineNumber = this.parseLineNumber(parts[2]);
    this.text = parts[3] + ' ' + parts[4];
  }
}

class UserDebugLine extends LogEvent {
  acceptsText = true;

  constructor(parser: ApexLogParser, parts: string[]) {
    super(parser, parts);
    this.lineNumber = this.parseLineNumber(parts[2]);
    this.text = parts.slice(3).join(' | ');
  }
}

class CumulativeLimitUsageLine extends Method {
  namespace = 'default';
  constructor(parser: ApexLogParser, parts: string[]) {
    super(parser, parts, ['CUMULATIVE_LIMIT_USAGE_END'], 'System Method', 'system');
  }
}

class CumulativeProfilingLine extends LogEvent {
  acceptsText = true;
  namespace = 'default';
  constructor(parser: ApexLogParser, parts: string[]) {
    super(parser, parts);
    this.text = parts[2] + ' ' + (parts[3] ?? '');
  }
}

class CumulativeProfilingBeginLine extends Method {
  namespace = 'default';
  constructor(parser: ApexLogParser, parts: string[]) {
    super(parser, parts, ['CUMULATIVE_PROFILING_END'], 'System Method', 'custom');
  }
}

class LimitUsageLine extends LogEvent {
  namespace = 'default';
  constructor(parser: ApexLogParser, parts: string[]) {
    super(parser, parts);
    this.lineNumber = this.parseLineNumber(parts[2]);
    this.text = parts[3] + ' ' + parts[4] + ' out of ' + parts[5];
  }
}

class LimitUsageForNSLine extends LogEvent {
  acceptsText = true;
  namespace = 'default';

  constructor(parser: ApexLogParser, parts: string[]) {
    super(parser, parts);
    this.text = parts[2] || '';
  }

  onAfter(parser: ApexLogParser, _next?: LogEvent): void {
    const matched = this.text.match(/Maximum CPU time: (\d+)/),
      cpuText = matched?.[1] || '0',
      cpuTime = parseInt(cpuText, 10) * 1000000; // convert from milli-seconds to nano-seconds

    if (!parser.cpuUsed || cpuTime > parser.cpuUsed) {
      parser.cpuUsed = cpuTime;
    }
  }
}

class NBANodeBegin extends Method {
  constructor(parser: ApexLogParser, parts: string[]) {
    super(parser, parts, ['NBA_NODE_END'], 'System Method', 'method');
    this.text = parts.slice(2).join(' | ');
  }
}

class NBANodeDetail extends LogEvent {
  constructor(parser: ApexLogParser, parts: string[]) {
    super(parser, parts);
    this.text = parts.slice(2).join(' | ');
  }
}
class NBANodeEnd extends LogEvent {
  isExit = true;
  constructor(parser: ApexLogParser, parts: string[]) {
    super(parser, parts);
    this.text = parts.slice(2).join(' | ');
  }
}
class NBANodeError extends LogEvent {
  constructor(parser: ApexLogParser, parts: string[]) {
    super(parser, parts);
    this.text = parts.slice(2).join(' | ');
  }
}
class NBAOfferInvalid extends LogEvent {
  constructor(parser: ApexLogParser, parts: string[]) {
    super(parser, parts);
    this.text = parts.slice(2).join(' | ');
  }
}
class NBAStrategyBegin extends Method {
  constructor(parser: ApexLogParser, parts: string[]) {
    super(parser, parts, ['NBA_STRATEGY_END'], 'System Method', 'method');
    this.text = parts.slice(2).join(' | ');
  }
}
class NBAStrategyEnd extends LogEvent {
  isExit = true;
  constructor(parser: ApexLogParser, parts: string[]) {
    super(parser, parts);
    this.text = parts.slice(2).join(' | ');
  }
}
class NBAStrategyError extends LogEvent {
  constructor(parser: ApexLogParser, parts: string[]) {
    super(parser, parts);
    this.text = parts.slice(2).join(' | ');
  }
}

class PushTraceFlagsLine extends LogEvent {
  constructor(parser: ApexLogParser, parts: string[]) {
    super(parser, parts);
    this.lineNumber = this.parseLineNumber(parts[2]);
    this.text = parts[4] + ', line:' + this.lineNumber + ' - ' + parts[5];
  }
}

class PopTraceFlagsLine extends LogEvent {
  constructor(parser: ApexLogParser, parts: string[]) {
    super(parser, parts);
    this.lineNumber = this.parseLineNumber(parts[2]);
    this.text = parts[4] + ', line:' + this.lineNumber + ' - ' + parts[5];
  }
}

class QueryMoreBeginLine extends Method {
  constructor(parser: ApexLogParser, parts: string[]) {
    super(parser, parts, ['QUERY_MORE_END'], 'SOQL', 'custom');
    this.lineNumber = this.parseLineNumber(parts[2]);
    this.text = `line: ${this.lineNumber}`;
  }
}

class QueryMoreEndLine extends LogEvent {
  isExit = true;

  constructor(parser: ApexLogParser, parts: string[]) {
    super(parser, parts);
    this.lineNumber = this.parseLineNumber(parts[2]);
    this.text = `line: ${this.lineNumber}`;
  }
}
class QueryMoreIterationsLine extends LogEvent {
  constructor(parser: ApexLogParser, parts: string[]) {
    super(parser, parts);
    this.lineNumber = this.parseLineNumber(parts[2]);
    this.text = `line: ${this.lineNumber}, iterations:${parts[3]}`;
  }
}

class SavepointRollbackLine extends LogEvent {
  constructor(parser: ApexLogParser, parts: string[]) {
    super(parser, parts);
    this.lineNumber = this.parseLineNumber(parts[2]);
    this.text = `${parts[3]}, line: ${this.lineNumber}`;
  }
}

class SavePointSetLine extends LogEvent {
  constructor(parser: ApexLogParser, parts: string[]) {
    super(parser, parts);
    this.lineNumber = this.parseLineNumber(parts[2]);
    this.text = `${parts[3]}, line: ${this.lineNumber}`;
  }
}

class TotalEmailRecipientsQueuedLine extends LogEvent {
  constructor(parser: ApexLogParser, parts: string[]) {
    super(parser, parts);
    this.text = parts[2] || '';
  }
}

class StackFrameVariableListLine extends LogEvent {
  acceptsText = true;

  constructor(parser: ApexLogParser, parts: string[]) {
    super(parser, parts);
  }
}

class StaticVariableListLine extends LogEvent {
  acceptsText = true;

  constructor(parser: ApexLogParser, parts: string[]) {
    super(parser, parts);
  }
}

// This looks like a method, but the exit line is often missing...
class SystemModeEnterLine extends LogEvent {
  // namespace = "system";

  constructor(parser: ApexLogParser, parts: string[]) {
    super(parser, parts);
    this.text = parts[2] || '';
  }
}

class SystemModeExitLine extends LogEvent {
  constructor(parser: ApexLogParser, parts: string[]) {
    super(parser, parts);
    this.text = parts[2] || '';
  }
}

export class ExecutionStartedLine extends Method {
  namespace = 'default';
  constructor(parser: ApexLogParser, parts: string[]) {
    super(parser, parts, ['EXECUTION_FINISHED'], 'Method', 'method');
  }
}

class EnteringManagedPackageLine extends Method {
  constructor(parser: ApexLogParser, parts: string[]) {
    super(parser, parts, [], 'Method', 'pkg');
    const rawNs = parts[2] || '',
      lastDot = rawNs.lastIndexOf('.');

    this.text = this.namespace = lastDot < 0 ? rawNs : rawNs.substring(lastDot + 1);
  }

  onAfter(parser: ApexLogParser, end?: LogEvent): void {
    if (end) {
      this.exitStamp = end.timestamp;
    }
  }
}

class EventSericePubBeginLine extends Method {
  constructor(parser: ApexLogParser, parts: string[]) {
    super(parser, parts, ['EVENT_SERVICE_PUB_END'], 'Flow', 'custom');
    this.text = parts[2] || '';
  }
}

class EventSericePubEndLine extends LogEvent {
  isExit = true;

  constructor(parser: ApexLogParser, parts: string[]) {
    super(parser, parts);
    this.text = parts[2] || '';
  }
}

class EventSericePubDetailLine extends LogEvent {
  constructor(parser: ApexLogParser, parts: string[]) {
    super(parser, parts);
    this.text = parts[2] + ' ' + parts[3] + ' ' + parts[4];
  }
}

class EventSericeSubBeginLine extends Method {
  constructor(parser: ApexLogParser, parts: string[]) {
    super(parser, parts, ['EVENT_SERVICE_SUB_END'], 'Flow', 'custom');
    this.text = `${parts[2]} ${parts[3]}`;
  }
}

class EventSericeSubEndLine extends LogEvent {
  isExit = true;

  constructor(parser: ApexLogParser, parts: string[]) {
    super(parser, parts);
    this.text = `${parts[2]} ${parts[3]}`;
  }
}

class EventSericeSubDetailLine extends LogEvent {
  constructor(parser: ApexLogParser, parts: string[]) {
    super(parser, parts);
    this.text = `${parts[2]} ${parts[3]} ${parts[4]} ${parts[6]} ${parts[6]}`;
  }
}

export class FlowStartInterviewsBeginLine extends Method {
  declarative = true;
  text = 'FLOW_START_INTERVIEWS : ';

  constructor(parser: ApexLogParser, parts: string[]) {
    super(parser, parts, ['FLOW_START_INTERVIEWS_END'], 'Flow', 'custom');
  }

  onEnd(end: LogEvent, stack: LogEvent[]) {
    const flowType = this.getFlowType(stack);
    this.suffix = ` (${flowType})`;
    this.text += this.getFlowName();
  }

  getFlowType(stack: LogEvent[]) {
    let flowType;
    // ignore the last one on stack is it will be this FlowStartInterviewsBeginLine
    const len = stack.length - 2;
    for (let i = len; i >= 0; i--) {
      const elem = stack[i];
      // type = "CODE_UNIT_STARTED" a flow or Processbuilder was started directly
      // type = "FLOW_START_INTERVIEWS_BEGIN" a flow was started from a process builder
      if (elem instanceof CodeUnitStartedLine) {
        flowType = elem.codeUnitType === 'Flow' ? 'Flow' : 'Process Builder';
        break;
      } else if (elem && elem.type === 'FLOW_START_INTERVIEWS_BEGIN') {
        flowType = 'Flow';
        break;
      }
    }
    return flowType || '';
  }

  getFlowName() {
    if (this.children.length) {
      return this.children[0]?.text || '';
    }
    return '';
  }
}

class FlowStartInterviewsErrorLine extends LogEvent {
  acceptsText = true;
  constructor(parser: ApexLogParser, parts: string[]) {
    super(parser, parts);
    this.text = `${parts[2]} - ${parts[4]}`;
  }
}

class FlowStartInterviewBeginLine extends Method {
  constructor(parser: ApexLogParser, parts: string[]) {
    super(parser, parts, ['FLOW_START_INTERVIEW_END'], 'Flow', 'custom');
    this.text = parts[3] || '';
  }
}

class FlowStartInterviewLimitUsageLine extends LogEvent {
  constructor(parser: ApexLogParser, parts: string[]) {
    super(parser, parts);
    this.text = parts[2] || '';
  }
}

class FlowStartScheduledRecordsLine extends LogEvent {
  constructor(parser: ApexLogParser, parts: string[]) {
    super(parser, parts);
    this.text = `${parts[2]} : ${parts[3]}`;
  }
}

class FlowCreateInterviewErrorLine extends LogEvent {
  constructor(parser: ApexLogParser, parts: string[]) {
    super(parser, parts);
    this.text = `${parts[2]} : ${parts[3]} : ${parts[4]} : ${parts[5]}`;
  }
}

class FlowElementBeginLine extends Method {
  declarative = true;

  constructor(parser: ApexLogParser, parts: string[]) {
    super(parser, parts, ['FLOW_ELEMENT_END'], 'Flow', 'custom');
    this.text = parts[3] + ' ' + parts[4];
  }
}

class FlowElementDeferredLine extends LogEvent {
  declarative = true;

  constructor(parser: ApexLogParser, parts: string[]) {
    super(parser, parts);
    this.text = parts[2] + ' ' + parts[3];
  }
}

class FlowElementAssignmentLine extends LogEvent {
  declarative = true;
  acceptsText = true;

  constructor(parser: ApexLogParser, parts: string[]) {
    super(parser, parts);
    this.text = parts[3] + ' ' + parts[4];
  }
}

class FlowWaitEventResumingDetailLine extends LogEvent {
  constructor(parser: ApexLogParser, parts: string[]) {
    super(parser, parts);
    this.text = `${parts[2]} : ${parts[3]} : ${parts[4]} : ${parts[5]}`;
  }
}

class FlowWaitEventWaitingDetailLine extends LogEvent {
  constructor(parser: ApexLogParser, parts: string[]) {
    super(parser, parts);
    this.text = `${parts[2]} : ${parts[3]} : ${parts[4]} : ${parts[5]} : ${parts[6]}`;
  }
}

class FlowWaitResumingDetailLine extends LogEvent {
  constructor(parser: ApexLogParser, parts: string[]) {
    super(parser, parts);
    this.text = `${parts[2]} : ${parts[3]} : ${parts[4]}`;
  }
}

class FlowWaitWaitingDetailLine extends LogEvent {
  constructor(parser: ApexLogParser, parts: string[]) {
    super(parser, parts);
    this.text = `${parts[2]} : ${parts[3]} : ${parts[4]} : ${parts[5]}`;
  }
}

class FlowInterviewFinishedLine extends LogEvent {
  constructor(parser: ApexLogParser, parts: string[]) {
    super(parser, parts);
    this.text = parts[3] || '';
  }
}

class FlowInterviewResumedLine extends LogEvent {
  constructor(parser: ApexLogParser, parts: string[]) {
    super(parser, parts);
    this.text = `${parts[2]} : ${parts[3]}`;
  }
}

class FlowInterviewPausedLine extends LogEvent {
  constructor(parser: ApexLogParser, parts: string[]) {
    super(parser, parts);
    this.text = `${parts[2]} : ${parts[3]} : ${parts[4]}`;
  }
}

class FlowElementErrorLine extends LogEvent {
  acceptsText = true;
  constructor(parser: ApexLogParser, parts: string[]) {
    super(parser, parts);
    this.text = parts[1] || '' + parts[2] + ' ' + parts[3] + ' ' + parts[4];
  }
}

class FlowElementFaultLine extends LogEvent {
  constructor(parser: ApexLogParser, parts: string[]) {
    super(parser, parts);
    this.text = `${parts[2]} : ${parts[3]} : ${parts[4]}`;
  }
}

class FlowElementLimitUsageLine extends LogEvent {
  constructor(parser: ApexLogParser, parts: string[]) {
    super(parser, parts);
    this.text = `${parts[2]}`;
  }
}

class FlowInterviewFinishedLimitUsageLine extends LogEvent {
  constructor(parser: ApexLogParser, parts: string[]) {
    super(parser, parts);
    this.text = `${parts[2]}`;
  }
}

class FlowSubflowDetailLine extends LogEvent {
  constructor(parser: ApexLogParser, parts: string[]) {
    super(parser, parts);
    this.text = `${parts[2]} : ${parts[3]} : ${parts[4]} : ${parts[5]}`;
  }
}

class FlowActionCallDetailLine extends LogEvent {
  constructor(parser: ApexLogParser, parts: string[]) {
    super(parser, parts);
    this.text = parts[3] + ' : ' + parts[4] + ' : ' + parts[5] + ' : ' + parts[6];
  }
}

class FlowAssignmentDetailLine extends LogEvent {
  constructor(parser: ApexLogParser, parts: string[]) {
    super(parser, parts);
    this.text = parts[3] + ' : ' + parts[4] + ' : ' + parts[5];
  }
}

class FlowLoopDetailLine extends LogEvent {
  constructor(parser: ApexLogParser, parts: string[]) {
    super(parser, parts);
    this.text = parts[3] + ' : ' + parts[4];
  }
}

class FlowRuleDetailLine extends LogEvent {
  constructor(parser: ApexLogParser, parts: string[]) {
    super(parser, parts);
    this.text = parts[3] + ' : ' + parts[4];
  }
}

class FlowBulkElementBeginLine extends Method {
  declarative = true;

  constructor(parser: ApexLogParser, parts: string[]) {
    super(parser, parts, ['FLOW_BULK_ELEMENT_END'], 'Flow', 'custom');
    this.text = `${parts[2]} - ${parts[3]}`;
  }
}

class FlowBulkElementDetailLine extends LogEvent {
  declarative = true;

  constructor(parser: ApexLogParser, parts: string[]) {
    super(parser, parts);
    this.text = parts[2] + ' : ' + parts[3] + ' : ' + parts[4];
  }
}

class FlowBulkElementNotSupportedLine extends LogEvent {
  constructor(parser: ApexLogParser, parts: string[]) {
    super(parser, parts);
    this.text = `${parts[2]} : ${parts[3]} : ${parts[4]}`;
  }
}

class FlowBulkElementLimitUsageLine extends LogEvent {
  declarative = true;

  constructor(parser: ApexLogParser, parts: string[]) {
    super(parser, parts);
    this.text = parts[2] || '';
  }
}

class PNInvalidAppLine extends LogEvent {
  constructor(parser: ApexLogParser, parts: string[]) {
    super(parser, parts);
    this.text = `${parts[2]}.${parts[3]}`;
  }
}

class PNInvalidCertificateLine extends LogEvent {
  constructor(parser: ApexLogParser, parts: string[]) {
    super(parser, parts);
    this.text = `${parts[2]}.${parts[3]}`;
  }
}
class PNInvalidNotificationLine extends LogEvent {
  constructor(parser: ApexLogParser, parts: string[]) {
    super(parser, parts);
    this.text = `${parts[2]}.${parts[3]} : ${parts[4]} : ${parts[5]} : ${parts[6]} : ${parts[7]} : ${parts[8]}`;
  }
}
class PNNoDevicesLine extends LogEvent {
  constructor(parser: ApexLogParser, parts: string[]) {
    super(parser, parts);
    this.text = `${parts[2]}.${parts[3]}`;
  }
}

class PNSentLine extends LogEvent {
  constructor(parser: ApexLogParser, parts: string[]) {
    super(parser, parts);
    this.text = `${parts[2]}.${parts[3]} : ${parts[4]} : ${parts[5]} : ${parts[6]} : ${parts[7]}`;
  }
}

class SLAEndLine extends LogEvent {
  constructor(parser: ApexLogParser, parts: string[]) {
    super(parser, parts);
    this.text = `${parts[2]} : ${parts[3]} : ${parts[4]} : ${parts[5]} : ${parts[6]}`;
  }
}

class SLAEvalMilestoneLine extends LogEvent {
  constructor(parser: ApexLogParser, parts: string[]) {
    super(parser, parts);
    this.text = `${parts[2]}`;
  }
}

class SLAProcessCaseLine extends LogEvent {
  constructor(parser: ApexLogParser, parts: string[]) {
    super(parser, parts);
    this.text = `${parts[2]}`;
  }
}

class TestingLimitsLine extends LogEvent {
  acceptsText = true;

  constructor(parser: ApexLogParser, parts: string[]) {
    super(parser, parts);
  }
}

class ValidationRuleLine extends LogEvent {
  constructor(parser: ApexLogParser, parts: string[]) {
    super(parser, parts);
    this.text = parts[3] || '';
  }
}

class ValidationErrorLine extends LogEvent {
  acceptsText = true;
  constructor(parser: ApexLogParser, parts: string[]) {
    super(parser, parts);
    this.text = parts[2] || '';
  }
}

class ValidationFormulaLine extends LogEvent {
  acceptsText = true;

  constructor(parser: ApexLogParser, parts: string[]) {
    super(parser, parts);
    const extra = parts.length > 3 ? ' ' + parts[3] : '';

    this.text = parts[2] + extra;
  }
}

class ValidationPassLine extends LogEvent {
  constructor(parser: ApexLogParser, parts: string[]) {
    super(parser, parts);
    this.text = parts[3] || '';
  }
}

class WFFlowActionErrorLine extends LogEvent {
  acceptsText = true;
  constructor(parser: ApexLogParser, parts: string[]) {
    super(parser, parts);
    this.text = parts[1] + ' ' + parts[4];
  }
}

class WFFlowActionErrorDetailLine extends LogEvent {
  acceptsText = true;
  constructor(parser: ApexLogParser, parts: string[]) {
    super(parser, parts);
    this.text = parts[1] + ' ' + parts[2];
  }
}

class WFFieldUpdateLine extends Method {
  isExit = true;
  nextLineIsExit = true;
  constructor(parser: ApexLogParser, parts: string[]) {
    super(parser, parts, ['WF_FIELD_UPDATE'], 'Workflow', 'custom');
    this.text = ' ' + parts[2] + ' ' + parts[3] + ' ' + parts[4] + ' ' + parts[5] + ' ' + parts[6];
  }
}

class WFRuleEvalBeginLine extends Method {
  declarative = true;

  constructor(parser: ApexLogParser, parts: string[]) {
    super(parser, parts, ['WF_RULE_EVAL_END'], 'Workflow', 'custom');
    this.text = parts[2] || '';
  }
}

class WFRuleEvalValueLine extends LogEvent {
  constructor(parser: ApexLogParser, parts: string[]) {
    super(parser, parts);
    this.text = parts[2] || '';
  }
}

class WFRuleFilterLine extends LogEvent {
  acceptsText = true;

  constructor(parser: ApexLogParser, parts: string[]) {
    super(parser, parts);
    this.text = parts[2] || '';
  }
}

class WFCriteriaBeginLine extends Method {
  declarative = true;

  constructor(parser: ApexLogParser, parts: string[]) {
    super(parser, parts, ['WF_CRITERIA_END', 'WF_RULE_NOT_EVALUATED'], 'Workflow', 'custom');
    this.text = 'WF_CRITERIA : ' + parts[5] + ' : ' + parts[3];
  }
}

class WFFormulaLine extends Method {
  acceptsText = true;
  isExit = true;
  nextLineIsExit = true;

  constructor(parser: ApexLogParser, parts: string[]) {
    super(parser, parts, ['WF_FORMULA'], 'Workflow', 'custom');
    this.text = parts[2] + ' : ' + parts[3];
  }
}

class WFActionLine extends LogEvent {
  constructor(parser: ApexLogParser, parts: string[]) {
    super(parser, parts);
    this.text = parts[2] || '';
  }
}

class WFActionsEndLine extends LogEvent {
  constructor(parser: ApexLogParser, parts: string[]) {
    super(parser, parts);
    this.text = parts[2] || '';
  }
}

class WFActionTaskLine extends LogEvent {
  constructor(parser: ApexLogParser, parts: string[]) {
    super(parser, parts);
    this.text = `${parts[2]} : ${parts[3]} : ${parts[4]} : ${parts[5]} : ${parts[6]} : ${parts[7]}`;
  }
}

class WFApprovalLine extends Method {
  isExit = true;
  nextLineIsExit = true;
  constructor(parser: ApexLogParser, parts: string[]) {
    super(parser, parts, ['WF_APPROVAL'], 'Workflow', 'custom');
    this.text = `${parts[2]} : ${parts[3]} : ${parts[4]}`;
  }
}

class WFApprovalRemoveLine extends LogEvent {
  constructor(parser: ApexLogParser, parts: string[]) {
    super(parser, parts);
    this.text = `${parts[2]}`;
  }
}

class WFApprovalSubmitLine extends Method {
  isExit = true;
  nextLineIsExit = true;
  constructor(parser: ApexLogParser, parts: string[]) {
    super(parser, parts, ['WF_APPROVAL_SUBMIT'], 'Workflow', 'custom');
    this.text = `${parts[2]}`;
  }
}

class WFApprovalSubmitterLine extends LogEvent {
  constructor(parser: ApexLogParser, parts: string[]) {
    super(parser, parts);
    this.text = `${parts[2]} : ${parts[3]} : ${parts[4]}`;
  }
}

class WFAssignLine extends LogEvent {
  constructor(parser: ApexLogParser, parts: string[]) {
    super(parser, parts);
    this.text = `${parts[2]} : ${parts[3]}`;
  }
}

class WFEmailAlertLine extends Method {
  isExit = true;
  nextLineIsExit = true;
  constructor(parser: ApexLogParser, parts: string[]) {
    super(parser, parts, ['WF_EMAIL_ALERT'], 'Workflow', 'custom');
    this.text = `${parts[2]} : ${parts[3]} : ${parts[4]}`;
  }
}

class WFEmailSentLine extends Method {
  isExit = true;
  nextLineIsExit = true;
  constructor(parser: ApexLogParser, parts: string[]) {
    super(parser, parts, ['WF_EMAIL_SENT'], 'Workflow', 'custom');
    this.text = `${parts[2]} : ${parts[3]} : ${parts[4]}`;
  }
}

class WFEnqueueActionsLine extends LogEvent {
  constructor(parser: ApexLogParser, parts: string[]) {
    super(parser, parts);
    this.text = parts[2] || '';
  }
}

class WFEscalationActionLine extends LogEvent {
  constructor(parser: ApexLogParser, parts: string[]) {
    super(parser, parts);
    this.text = `${parts[2]} : ${parts[3]}`;
  }
}

class WFEvalEntryCriteriaLine extends Method {
  isExit = true;
  nextLineIsExit = true;
  constructor(parser: ApexLogParser, parts: string[]) {
    super(parser, parts, ['WF_EVAL_ENTRY_CRITERIA'], 'Workflow', 'custom');
    this.text = `${parts[2]} : ${parts[3]} : ${parts[4]}`;
  }
}

class WFFlowActionDetailLine extends LogEvent {
  constructor(parser: ApexLogParser, parts: string[]) {
    super(parser, parts);
    const optional = parts[4] ? ` : ${parts[4]} :${parts[5]}` : '';
    this.text = `${parts[2]} : ${parts[3]}` + optional;
  }
}

class WFNextApproverLine extends Method {
  isExit = true;
  nextLineIsExit = true;
  constructor(parser: ApexLogParser, parts: string[]) {
    super(parser, parts, ['WF_NEXT_APPROVER'], 'Workflow', 'custom');
    this.text = `${parts[2]} : ${parts[3]} : ${parts[4]}`;
  }
}

class WFOutboundMsgLine extends LogEvent {
  constructor(parser: ApexLogParser, parts: string[]) {
    super(parser, parts);
    this.text = `${parts[2]} : ${parts[3]} : ${parts[4]} : ${parts[5]}`;
  }
}

class WFProcessFoundLine extends Method {
  isExit = true;
  nextLineIsExit = true;
  constructor(parser: ApexLogParser, parts: string[]) {
    super(parser, parts, ['WF_PROCESS_FOUND'], 'Workflow', 'custom');
    this.text = `${parts[2]} : ${parts[3]}`;
  }
}

class WFProcessNode extends Method {
  isExit = true;
  nextLineIsExit = true;
  constructor(parser: ApexLogParser, parts: string[]) {
    super(parser, parts, ['WF_PROCESS_NODE'], 'Workflow', 'custom');
    this.text = parts[2] || '';
  }
}

class WFReassignRecordLine extends LogEvent {
  constructor(parser: ApexLogParser, parts: string[]) {
    super(parser, parts);
    this.text = `${parts[2]} : ${parts[3]}`;
  }
}

class WFResponseNotifyLine extends LogEvent {
  constructor(parser: ApexLogParser, parts: string[]) {
    super(parser, parts);
    this.text = `${parts[2]} : ${parts[3]} : ${parts[4]} : ${parts[5]}`;
  }
}

class WFRuleEntryOrderLine extends LogEvent {
  constructor(parser: ApexLogParser, parts: string[]) {
    super(parser, parts);
    this.text = parts[2] || '';
  }
}

class WFRuleInvocationLine extends Method {
  isExit = true;
  nextLineIsExit = true;
  constructor(parser: ApexLogParser, parts: string[]) {
    super(parser, parts, ['WF_RULE_INVOCATION'], 'Workflow', 'custom');
    this.text = parts[2] || '';
  }
}

class WFSoftRejectLine extends LogEvent {
  constructor(parser: ApexLogParser, parts: string[]) {
    super(parser, parts);
    this.text = parts[2] || '';
  }
}

class WFTimeTriggerLine extends LogEvent {
  constructor(parser: ApexLogParser, parts: string[]) {
    super(parser, parts);
    this.text = `${parts[2]} : ${parts[3]} : ${parts[4]} : ${parts[5]}`;
  }
}

class WFSpoolActionBeginLine extends LogEvent {
  constructor(parser: ApexLogParser, parts: string[]) {
    super(parser, parts);
    this.text = parts[2] || '';
  }
}

class ExceptionThrownLine extends LogEvent {
  discontinuity = true;
  acceptsText = true;
  totalThrownCount = 1;

  constructor(parser: ApexLogParser, parts: string[]) {
    super(parser, parts);
    this.lineNumber = this.parseLineNumber(parts[2]);
    this.text = parts[3] || '';
  }

  onAfter(parser: ApexLogParser, _next?: LogEvent): void {
    if (this.text.indexOf('System.LimitException') >= 0) {
      const isMultiLine = this.text.indexOf('\n');
      const len = isMultiLine < 0 ? 99 : isMultiLine;
      const truncateText = this.text.length > len;
      const summary = this.text.slice(0, len + 1) + (truncateText ? '…' : '');
      const message = truncateText ? this.text : '';
      parser.addLogIssue(this.timestamp, summary, message, 'error');
    }
  }
}

class FatalErrorLine extends LogEvent {
  acceptsText = true;
  hideable = false;
  discontinuity = true;

  constructor(parser: ApexLogParser, parts: string[]) {
    super(parser, parts);
    this.text = parts[2] || '';
  }

  onAfter(parser: ApexLogParser, _next?: LogEvent): void {
    const newLineIndex = this.text.indexOf('\n');
    const summary = newLineIndex > -1 ? this.text.slice(0, newLineIndex + 1) : this.text;
    const detailText = summary.length !== this.text.length ? this.text : '';
    parser.addLogIssue(this.timestamp, 'FATAL ERROR! cause=' + summary, detailText, 'error');
  }
}

class XDSDetailLine extends LogEvent {
  constructor(parser: ApexLogParser, parts: string[]) {
    super(parser, parts);
    this.text = parts[2] || '';
  }
}

class XDSResponseLine extends LogEvent {
  constructor(parser: ApexLogParser, parts: string[]) {
    super(parser, parts);
    this.text = `${parts[2]} : ${parts[3]} : ${parts[4]} : ${parts[5]} : ${parts[6]}`;
  }
}
class XDSResponseDetailLine extends LogEvent {
  constructor(parser: ApexLogParser, parts: string[]) {
    super(parser, parts);
    this.text = parts[2] || '';
  }
}

class XDSResponseErrorLine extends LogEvent {
  constructor(parser: ApexLogParser, parts: string[]) {
    super(parser, parts);
    this.text = parts[2] || '';
  }
}

// e.g. "09:45:31.888 (38889007737)|DUPLICATE_DETECTION_BEGIN"
class DuplicateDetectionBegin extends Method {
  declarative = true;

  constructor(parser: ApexLogParser, parts: string[]) {
    super(parser, parts, ['DUPLICATE_DETECTION_END'], 'Workflow', 'custom');
  }
}

// e.g. "09:45:31.888 (38889067408)|DUPLICATE_DETECTION_RULE_INVOCATION|DuplicateRuleId:0Bm20000000CaSP|DuplicateRuleName:Duplicate Account|DmlType:UPDATE"
class DuplicateDetectionRule extends LogEvent {
  constructor(parser: ApexLogParser, parts: string[]) {
    super(parser, parts);
    this.text = `${parts[3]} - ${parts[4]}`;
  }
}

/**
 * NOTE: These can be found in the org on the create new debug level page but are not found in the docs here
 * https://help.salesforce.com/s/articleView?id=sf.code_setting_debug_log_levels.htm
 */
class BulkDMLEntry extends LogEvent {
  constructor(parser: ApexLogParser, parts: string[]) {
    super(parser, parts);
    this.text = parts[2] || '';
  }
}

/**
 * DUPLICATE_DETECTION_MATCH_INVOCATION_DETAILS|EntityType:Account|ActionTaken:Allow_[Alert,Report]|DuplicateRecordIds:
 */
class DuplicateDetectionDetails extends LogEvent {
  constructor(parser: ApexLogParser, parts: string[]) {
    super(parser, parts);
    this.text = parts.slice(2).join(' | ');
  }
}

/**
 * DUPLICATE_DETECTION_MATCH_INVOCATION_SUMMARY|EntityType:Account|NumRecordsToBeSaved:200|NumRecordsToBeSavedWithDuplicates:0|NumDuplicateRecordsFound:0
 */
class DuplicateDetectionSummary extends LogEvent {
  constructor(parser: ApexLogParser, parts: string[]) {
    super(parser, parts);
    this.text = parts.slice(2).join(' | ');
  }
}

class SessionCachePutBegin extends Method {
  constructor(parser: ApexLogParser, parts: string[]) {
    super(parser, parts, ['SESSION_CACHE_PUT_END'], 'Method', 'method');
  }
}
class SessionCacheGetBegin extends Method {
  constructor(parser: ApexLogParser, parts: string[]) {
    super(parser, parts, ['SESSION_CACHE_GET_END'], 'Method', 'method');
  }
}

class SessionCacheRemoveBegin extends Method {
  constructor(parser: ApexLogParser, parts: string[]) {
    super(parser, parts, ['SESSION_CACHE_REMOVE_END'], 'Method', 'method');
  }
}

class OrgCachePutBegin extends Method {
  constructor(parser: ApexLogParser, parts: string[]) {
    super(parser, parts, ['ORG_CACHE_PUT_END'], 'Method', 'method');
  }
}

class OrgCacheGetBegin extends Method {
  constructor(parser: ApexLogParser, parts: string[]) {
    super(parser, parts, ['ORG_CACHE_GET_END'], 'Method', 'method');
  }
}

class OrgCacheRemoveBegin extends Method {
  constructor(parser: ApexLogParser, parts: string[]) {
    super(parser, parts, ['ORG_CACHE_REMOVE_END'], 'Method', 'method');
  }
}

class VFSerializeContinuationStateBegin extends Method {
  constructor(parser: ApexLogParser, parts: string[]) {
    super(parser, parts, ['VF_SERIALIZE_CONTINUATION_STATE_END'], 'Method', 'method');
  }
}

class VFDeserializeContinuationStateBegin extends Method {
  constructor(parser: ApexLogParser, parts: string[]) {
    super(parser, parts, ['VF_SERIALIZE_CONTINUATION_STATE_END'], 'Method', 'method');
  }
}

class MatchEngineBegin extends Method {
  constructor(parser: ApexLogParser, parts: string[]) {
    super(parser, parts, ['MATCH_ENGINE_END'], 'Method', 'method');
  }
}

function getLogEventClass(eventName: LogEventType): LogLineConstructor | null | undefined {
  if (!eventName) {
    return null;
  }

  // Fast path for the most commonly occuring types
  switch (eventName) {
    case 'METHOD_ENTRY':
      return MethodEntryLine;

    case 'METHOD_EXIT':
      return MethodExitLine;

    case 'CONSTRUCTOR_ENTRY':
      return ConstructorEntryLine;

    case 'CONSTRUCTOR_EXIT':
      return ConstructorExitLine;

    default:
      break;
  }

  // Handle all other types
  const logType = lineTypeMap.get(eventName);
  if (logType) {
    return logType;
  } else if (basicLogEvents.indexOf(eventName) !== -1) {
    return BasicLogLine;
  } else if (basicExitLogEvents.indexOf(eventName) !== -1) {
    return BasicExitLine;
  }

  return null;
}

type LogLineConstructor<T extends LogEvent = LogEvent> = new (
  parser: ApexLogParser,
  parts: string[],
) => T;
export const lineTypeMap: ReadonlyMap<LogEventType, LogLineConstructor> = new Map<
  LogEventType,
  LogLineConstructor
>([
  ['BULK_DML_RETRY', BulkDMLEntry],
  ['BULK_HEAP_ALLOCATE', BulkHeapAllocateLine],
  ['CALLOUT_REQUEST', CalloutRequestLine],
  ['CALLOUT_RESPONSE', CalloutResponseLine],
  ['NAMED_CREDENTIAL_REQUEST', NamedCredentialRequestLine],
  ['NAMED_CREDENTIAL_RESPONSE', NamedCredentialResponseLine],
  ['NAMED_CREDENTIAL_RESPONSE_DETAIL', NamedCredentialResponseDetailLine],
  ['CONSTRUCTOR_ENTRY', ConstructorEntryLine],
  ['CONSTRUCTOR_EXIT', ConstructorExitLine],
  ['EMAIL_QUEUE', EmailQueueLine],
  ['METHOD_ENTRY', MethodEntryLine],
  ['METHOD_EXIT', MethodExitLine],
  ['SYSTEM_CONSTRUCTOR_ENTRY', SystemConstructorEntryLine],
  ['SYSTEM_CONSTRUCTOR_EXIT', SystemConstructorExitLine],
  ['SYSTEM_METHOD_ENTRY', SystemMethodEntryLine],
  ['SYSTEM_METHOD_EXIT', SystemMethodExitLine],
  ['CODE_UNIT_STARTED', CodeUnitStartedLine],
  ['CODE_UNIT_FINISHED', CodeUnitFinishedLine],
  ['VF_APEX_CALL_START', VFApexCallStartLine],
  ['VF_APEX_CALL_END', VFApexCallEndLine],
  ['VF_DESERIALIZE_VIEWSTATE_BEGIN', VFDeserializeViewstateBeginLine],
  ['VF_EVALUATE_FORMULA_BEGIN', VFFormulaStartLine],
  ['VF_EVALUATE_FORMULA_END', VFFormulaEndLine],
  ['VF_SERIALIZE_CONTINUATION_STATE_BEGIN', VFSerializeContinuationStateBegin],
  ['VF_DESERIALIZE_CONTINUATION_STATE_BEGIN', VFDeserializeContinuationStateBegin],
  ['VF_SERIALIZE_VIEWSTATE_BEGIN', VFSeralizeViewStateStartLine],
  ['VF_PAGE_MESSAGE', VFPageMessageLine],
  ['DML_BEGIN', DMLBeginLine],
  ['DML_END', DMLEndLine],
  ['IDEAS_QUERY_EXECUTE', IdeasQueryExecuteLine],
  ['SOQL_EXECUTE_BEGIN', SOQLExecuteBeginLine],
  ['SOQL_EXECUTE_END', SOQLExecuteEndLine],
  ['SOQL_EXECUTE_EXPLAIN', SOQLExecuteExplainLine],
  ['SOSL_EXECUTE_BEGIN', SOSLExecuteBeginLine],
  ['SOSL_EXECUTE_END', SOSLExecuteEndLine],
  ['HEAP_ALLOCATE', HeapAllocateLine],
  ['HEAP_DEALLOCATE', HeapDeallocateLine],
  ['STATEMENT_EXECUTE', StatementExecuteLine],
  ['VARIABLE_SCOPE_BEGIN', VariableScopeBeginLine],
  ['VARIABLE_ASSIGNMENT', VariableAssignmentLine],
  ['USER_INFO', UserInfoLine],
  ['USER_DEBUG', UserDebugLine],
  ['CUMULATIVE_LIMIT_USAGE', CumulativeLimitUsageLine],
  ['CUMULATIVE_PROFILING', CumulativeProfilingLine],
  ['CUMULATIVE_PROFILING_BEGIN', CumulativeProfilingBeginLine],
  ['LIMIT_USAGE', LimitUsageLine],
  ['LIMIT_USAGE_FOR_NS', LimitUsageForNSLine],
  ['NBA_NODE_BEGIN', NBANodeBegin],
  ['NBA_NODE_DETAIL', NBANodeDetail],
  ['NBA_NODE_END', NBANodeEnd],
  ['NBA_NODE_ERROR', NBANodeError],
  ['NBA_OFFER_INVALID', NBAOfferInvalid],
  ['NBA_STRATEGY_BEGIN', NBAStrategyBegin],
  ['NBA_STRATEGY_END', NBAStrategyEnd],
  ['NBA_STRATEGY_ERROR', NBAStrategyError],
  ['POP_TRACE_FLAGS', PopTraceFlagsLine],
  ['PUSH_TRACE_FLAGS', PushTraceFlagsLine],
  ['QUERY_MORE_BEGIN', QueryMoreBeginLine],
  ['QUERY_MORE_END', QueryMoreEndLine],
  ['QUERY_MORE_ITERATIONS', QueryMoreIterationsLine],
  ['TOTAL_EMAIL_RECIPIENTS_QUEUED', TotalEmailRecipientsQueuedLine],
  ['SAVEPOINT_ROLLBACK', SavepointRollbackLine],
  ['SAVEPOINT_SET', SavePointSetLine],
  ['STACK_FRAME_VARIABLE_LIST', StackFrameVariableListLine],
  ['STATIC_VARIABLE_LIST', StaticVariableListLine],
  ['SYSTEM_MODE_ENTER', SystemModeEnterLine],
  ['SYSTEM_MODE_EXIT', SystemModeExitLine],
  ['EXECUTION_STARTED', ExecutionStartedLine],
  ['ENTERING_MANAGED_PKG', EnteringManagedPackageLine],
  ['EVENT_SERVICE_PUB_BEGIN', EventSericePubBeginLine],
  ['EVENT_SERVICE_PUB_END', EventSericePubEndLine],
  ['EVENT_SERVICE_PUB_DETAIL', EventSericePubDetailLine],
  ['EVENT_SERVICE_SUB_BEGIN', EventSericeSubBeginLine],
  ['EVENT_SERVICE_SUB_DETAIL', EventSericeSubDetailLine],
  ['EVENT_SERVICE_SUB_END', EventSericeSubEndLine],
  ['FLOW_START_INTERVIEWS_BEGIN', FlowStartInterviewsBeginLine],
  ['FLOW_START_INTERVIEWS_ERROR', FlowStartInterviewsErrorLine],
  ['FLOW_START_INTERVIEW_BEGIN', FlowStartInterviewBeginLine],
  ['FLOW_START_INTERVIEW_LIMIT_USAGE', FlowStartInterviewLimitUsageLine],
  ['FLOW_START_SCHEDULED_RECORDS', FlowStartScheduledRecordsLine],
  ['FLOW_CREATE_INTERVIEW_ERROR', FlowCreateInterviewErrorLine],
  ['FLOW_ELEMENT_BEGIN', FlowElementBeginLine],
  ['FLOW_ELEMENT_DEFERRED', FlowElementDeferredLine],
  ['FLOW_ELEMENT_ERROR', FlowElementErrorLine],
  ['FLOW_ELEMENT_FAULT', FlowElementFaultLine],
  ['FLOW_ELEMENT_LIMIT_USAGE', FlowElementLimitUsageLine],
  ['FLOW_INTERVIEW_FINISHED_LIMIT_USAGE', FlowInterviewFinishedLimitUsageLine],
  ['FLOW_SUBFLOW_DETAIL', FlowSubflowDetailLine],
  ['FLOW_VALUE_ASSIGNMENT', FlowElementAssignmentLine],
  ['FLOW_WAIT_EVENT_RESUMING_DETAIL', FlowWaitEventResumingDetailLine],
  ['FLOW_WAIT_EVENT_WAITING_DETAIL', FlowWaitEventWaitingDetailLine],
  ['FLOW_WAIT_RESUMING_DETAIL', FlowWaitResumingDetailLine],
  ['FLOW_WAIT_WAITING_DETAIL', FlowWaitWaitingDetailLine],
  ['FLOW_INTERVIEW_FINISHED', FlowInterviewFinishedLine],
  ['FLOW_INTERVIEW_PAUSED', FlowInterviewPausedLine],
  ['FLOW_INTERVIEW_RESUMED', FlowInterviewResumedLine],
  ['FLOW_ACTIONCALL_DETAIL', FlowActionCallDetailLine],
  ['FLOW_ASSIGNMENT_DETAIL', FlowAssignmentDetailLine],
  ['FLOW_LOOP_DETAIL', FlowLoopDetailLine],
  ['FLOW_RULE_DETAIL', FlowRuleDetailLine],
  ['FLOW_BULK_ELEMENT_BEGIN', FlowBulkElementBeginLine],
  ['FLOW_BULK_ELEMENT_DETAIL', FlowBulkElementDetailLine],
  ['FLOW_BULK_ELEMENT_LIMIT_USAGE', FlowBulkElementLimitUsageLine],
  ['FLOW_BULK_ELEMENT_NOT_SUPPORTED', FlowBulkElementNotSupportedLine],
  ['MATCH_ENGINE_BEGIN', MatchEngineBegin],
  ['ORG_CACHE_PUT_BEGIN', OrgCachePutBegin],
  ['ORG_CACHE_GET_BEGIN', OrgCacheGetBegin],
  ['ORG_CACHE_REMOVE_BEGIN', OrgCacheRemoveBegin],
  ['PUSH_NOTIFICATION_INVALID_APP', PNInvalidAppLine],
  ['PUSH_NOTIFICATION_INVALID_CERTIFICATE', PNInvalidCertificateLine],
  ['PUSH_NOTIFICATION_INVALID_NOTIFICATION', PNInvalidNotificationLine],
  ['PUSH_NOTIFICATION_NO_DEVICES', PNNoDevicesLine],
  ['PUSH_NOTIFICATION_SENT', PNSentLine],
  ['SESSION_CACHE_PUT_BEGIN', SessionCachePutBegin],
  ['SESSION_CACHE_GET_BEGIN', SessionCacheGetBegin],
  ['SESSION_CACHE_REMOVE_BEGIN', SessionCacheRemoveBegin],
  ['SLA_END', SLAEndLine],
  ['SLA_EVAL_MILESTONE', SLAEvalMilestoneLine],
  ['SLA_PROCESS_CASE', SLAProcessCaseLine],
  ['TESTING_LIMITS', TestingLimitsLine],
  ['VALIDATION_ERROR', ValidationErrorLine],
  ['VALIDATION_FORMULA', ValidationFormulaLine],
  ['VALIDATION_PASS', ValidationPassLine],
  ['VALIDATION_RULE', ValidationRuleLine],
  ['WF_FLOW_ACTION_ERROR', WFFlowActionErrorLine],
  ['WF_FLOW_ACTION_ERROR_DETAIL', WFFlowActionErrorDetailLine],
  ['WF_FIELD_UPDATE', WFFieldUpdateLine],
  ['WF_RULE_EVAL_BEGIN', WFRuleEvalBeginLine],
  ['WF_RULE_EVAL_VALUE', WFRuleEvalValueLine],
  ['WF_RULE_FILTER', WFRuleFilterLine],
  ['WF_CRITERIA_BEGIN', WFCriteriaBeginLine],
  ['WF_FORMULA', WFFormulaLine],
  ['WF_ACTION', WFActionLine],
  ['WF_ACTIONS_END', WFActionsEndLine],
  ['WF_ACTION_TASK', WFActionTaskLine],
  ['WF_APPROVAL', WFApprovalLine],
  ['WF_APPROVAL_REMOVE', WFApprovalRemoveLine],
  ['WF_APPROVAL_SUBMIT', WFApprovalSubmitLine],
  ['WF_APPROVAL_SUBMITTER', WFApprovalSubmitterLine],
  ['WF_ASSIGN', WFAssignLine],
  ['WF_EMAIL_ALERT', WFEmailAlertLine],
  ['WF_EMAIL_SENT', WFEmailSentLine],
  ['WF_ENQUEUE_ACTIONS', WFEnqueueActionsLine],
  ['WF_ESCALATION_ACTION', WFEscalationActionLine],
  ['WF_EVAL_ENTRY_CRITERIA', WFEvalEntryCriteriaLine],
  ['WF_FLOW_ACTION_DETAIL', WFFlowActionDetailLine],
  ['WF_NEXT_APPROVER', WFNextApproverLine],
  ['WF_OUTBOUND_MSG', WFOutboundMsgLine],
  ['WF_PROCESS_FOUND', WFProcessFoundLine],
  ['WF_PROCESS_NODE', WFProcessNode],
  ['WF_REASSIGN_RECORD', WFReassignRecordLine],
  ['WF_RESPONSE_NOTIFY', WFResponseNotifyLine],
  ['WF_RULE_ENTRY_ORDER', WFRuleEntryOrderLine],
  ['WF_RULE_INVOCATION', WFRuleInvocationLine],
  ['WF_SOFT_REJECT', WFSoftRejectLine],
  ['WF_SPOOL_ACTION_BEGIN', WFSpoolActionBeginLine],
  ['WF_TIME_TRIGGER', WFTimeTriggerLine],
  ['EXCEPTION_THROWN', ExceptionThrownLine],
  ['FATAL_ERROR', FatalErrorLine],
  ['XDS_DETAIL', XDSDetailLine],
  ['XDS_RESPONSE', XDSResponseLine],
  ['XDS_RESPONSE_DETAIL', XDSResponseDetailLine],
  ['XDS_RESPONSE_ERROR', XDSResponseErrorLine],
  ['DUPLICATE_DETECTION_BEGIN', DuplicateDetectionBegin],
  ['DUPLICATE_DETECTION_RULE_INVOCATION', DuplicateDetectionRule],
  ['DUPLICATE_DETECTION_MATCH_INVOCATION_DETAILS', DuplicateDetectionDetails],
  ['DUPLICATE_DETECTION_MATCH_INVOCATION_SUMMARY', DuplicateDetectionSummary],
]);

const basicLogEvents: LogEventType[] = [
  'BULK_COUNTABLE_STATEMENT_EXECUTE',
  'TEMPLATE_PROCESSING_ERROR',
  'EXTERNAL_SERVICE_REQUEST',
  'FLOW_CREATE_INTERVIEW_BEGIN',
  'FLOW_CREATE_INTERVIEW_END',
  'VARIABLE_SCOPE_END',
  'PUSH_NOTIFICATION_NOT_ENABLED',
  'SLA_NULL_START_DATE',
  'TEMPLATE_PROCESSING_ERROR',
  'VALIDATION_FAIL',
  `WF_FLOW_ACTION_BEGIN`,
  'WF_FLOW_ACTION_END',
  'WF_ESCALATION_RULE',
  'WF_HARD_REJECT',
  'WF_NO_PROCESS_FOUND',
  'WF_TIME_TRIGGERS_BEGIN',
  'WF_KNOWLEDGE_ACTION',
  'WF_SEND_ACTION',
  'WAVE_APP_LIFECYCLE',
  'WF_QUICK_CREATE',
  'WF_APEX_ACTION',
  'INVOCABLE_ACTION_DETAIL',
  'INVOCABLE_ACTION_ERROR',
  'FLOW_COLLECTION_PROCESSOR_DETAIL',
  'FLOW_SCHEDULED_PATH_QUEUED',
  'ROUTE_WORK_ACTION',
  'ADD_SKILL_REQUIREMENT_ACTION',
  'ADD_SCREEN_POP_ACTION',
  'CALLOUT_REQUEST_PREPARE',
  'CALLOUT_REQUEST_FINALIZE',
  'FUNCTION_INVOCATION_REQUEST',
  'APP_CONTAINER_INITIATED',
  'FUNCTION_INVOCATION_RESPONSE',
  'XDS_REQUEST_DETAIL',
  'EXTERNAL_SERVICE_RESPONSE',
  'DATAWEAVE_USER_DEBUG',
  'USER_DEBUG_FINER',
  'USER_DEBUG_FINEST',
  'USER_DEBUG_FINE',
  'USER_DEBUG_DEBUG',
  'USER_DEBUG_INFO',
  'USER_DEBUG_WARN',
  'USER_DEBUG_ERROR',
  'VF_APEX_CALL',
  'HEAP_DUMP',
  'SCRIPT_EXECUTION',
  'SESSION_CACHE_MEMORY_USAGE',
  'ORG_CACHE_MEMORY_USAGE',
  'AE_PERSIST_VALIDATION',
  'REFERENCED_OBJECT_LIST',
  'DUPLICATE_RULE_FILTER',
  'DUPLICATE_RULE_FILTER_RESULT',
  'DUPLICATE_RULE_FILTER_VALUE',
  'TEMPLATED_ASSET',
  'TRANSFORMATION_SUMMARY',
  'RULES_EXECUTION_SUMMARY',
  'ASSET_DIFF_SUMMARY',
  'ASSET_DIFF_DETAIL',
  'RULES_EXECUTION_DETAIL',
  'JSON_DIFF_SUMMARY',
  'JSON_DIFF_DETAIL',
  'MATCH_ENGINE_INVOCATION',
];

const basicExitLogEvents: LogEventType[] = [
  'FLOW_START_INTERVIEW_END',
  'VF_DESERIALIZE_VIEWSTATE_END',
  'VF_SERIALIZE_VIEWSTATE_END',
  'CUMULATIVE_LIMIT_USAGE_END',
  'CUMULATIVE_PROFILING_END',
  'EXECUTION_FINISHED',
  'FLOW_START_INTERVIEWS_END',
  'FLOW_ELEMENT_END',
  'FLOW_BULK_ELEMENT_END',
  'WF_RULE_EVAL_END',
  'WF_RULE_NOT_EVALUATED',
  'WF_CRITERIA_END',
  'DUPLICATE_DETECTION_END',
  'VF_SERIALIZE_CONTINUATION_STATE_END',
  'VF_DESERIALIZE_CONTINUATION_STATE_END',
  'MATCH_ENGINE_END',
  'ORG_CACHE_PUT_END',
  'ORG_CACHE_GET_END',
  'ORG_CACHE_REMOVE_END',
  'SESSION_CACHE_PUT_END',
  'SESSION_CACHE_GET_END',
  'SESSION_CACHE_REMOVE_END',
];

const _logEventNames = [
  'BULK_DML_RETRY',
  'BULK_HEAP_ALLOCATE',
  'CALLOUT_REQUEST',
  'CALLOUT_RESPONSE',
  'NAMED_CREDENTIAL_REQUEST',
  'NAMED_CREDENTIAL_RESPONSE',
  'NAMED_CREDENTIAL_RESPONSE_DETAIL',
  'CONSTRUCTOR_ENTRY',
  'CONSTRUCTOR_EXIT',
  'EMAIL_QUEUE',
  'METHOD_ENTRY',
  'METHOD_EXIT',
  'SYSTEM_CONSTRUCTOR_ENTRY',
  'SYSTEM_CONSTRUCTOR_EXIT',
  'SYSTEM_METHOD_ENTRY',
  'SYSTEM_METHOD_EXIT',
  'CODE_UNIT_STARTED',
  'CODE_UNIT_FINISHED',
  'VF_APEX_CALL_START',
  'VF_APEX_CALL_END',
  'VF_DESERIALIZE_VIEWSTATE_BEGIN',
  'VF_EVALUATE_FORMULA_BEGIN',
  'VF_EVALUATE_FORMULA_END',
  'VF_SERIALIZE_CONTINUATION_STATE_BEGIN',
  'VF_DESERIALIZE_CONTINUATION_STATE_BEGIN',
  'VF_SERIALIZE_VIEWSTATE_BEGIN',
  'VF_PAGE_MESSAGE',
  'DML_BEGIN',
  'DML_END',
  'IDEAS_QUERY_EXECUTE',
  'SOQL_EXECUTE_BEGIN',
  'SOQL_EXECUTE_END',
  'SOQL_EXECUTE_EXPLAIN',
  'SOSL_EXECUTE_BEGIN',
  'SOSL_EXECUTE_END',
  'HEAP_ALLOCATE',
  'HEAP_DEALLOCATE',
  'STATEMENT_EXECUTE',
  'VARIABLE_SCOPE_BEGIN',
  'VARIABLE_ASSIGNMENT',
  'USER_INFO',
  'USER_DEBUG',
  'CUMULATIVE_LIMIT_USAGE',
  'CUMULATIVE_PROFILING',
  'CUMULATIVE_PROFILING_BEGIN',
  'LIMIT_USAGE',
  'LIMIT_USAGE_FOR_NS',
  'NBA_NODE_BEGIN',
  'NBA_NODE_DETAIL',
  'NBA_NODE_END',
  'NBA_NODE_ERROR',
  'NBA_OFFER_INVALID',
  'NBA_STRATEGY_BEGIN',
  'NBA_STRATEGY_END',
  'NBA_STRATEGY_ERROR',
  'POP_TRACE_FLAGS',
  'PUSH_TRACE_FLAGS',
  'QUERY_MORE_BEGIN',
  'QUERY_MORE_END',
  'QUERY_MORE_ITERATIONS',
  'TOTAL_EMAIL_RECIPIENTS_QUEUED',
  'SAVEPOINT_ROLLBACK',
  'SAVEPOINT_SET',
  'STACK_FRAME_VARIABLE_LIST',
  'STATIC_VARIABLE_LIST',
  'SYSTEM_MODE_ENTER',
  'SYSTEM_MODE_EXIT',
  'EXECUTION_STARTED',
  'ENTERING_MANAGED_PKG',
  'EVENT_SERVICE_PUB_BEGIN',
  'EVENT_SERVICE_PUB_END',
  'EVENT_SERVICE_PUB_DETAIL',
  'EVENT_SERVICE_SUB_BEGIN',
  'EVENT_SERVICE_SUB_DETAIL',
  'EVENT_SERVICE_SUB_END',
  'FLOW_START_INTERVIEWS_BEGIN',
  'FLOW_START_INTERVIEWS_ERROR',
  'FLOW_START_INTERVIEW_BEGIN',
  'FLOW_START_INTERVIEW_LIMIT_USAGE',
  'FLOW_START_SCHEDULED_RECORDS',
  'FLOW_CREATE_INTERVIEW_ERROR',
  'FLOW_ELEMENT_BEGIN',
  'FLOW_ELEMENT_DEFERRED',
  'FLOW_ELEMENT_ERROR',
  'FLOW_ELEMENT_FAULT',
  'FLOW_ELEMENT_LIMIT_USAGE',
  'FLOW_INTERVIEW_FINISHED_LIMIT_USAGE',
  'FLOW_SUBFLOW_DETAIL',
  'FLOW_VALUE_ASSIGNMENT',
  'FLOW_WAIT_EVENT_RESUMING_DETAIL',
  'FLOW_WAIT_EVENT_WAITING_DETAIL',
  'FLOW_WAIT_RESUMING_DETAIL',
  'FLOW_WAIT_WAITING_DETAIL',
  'FLOW_INTERVIEW_FINISHED',
  'FLOW_INTERVIEW_PAUSED',
  'FLOW_INTERVIEW_RESUMED',
  'FLOW_ACTIONCALL_DETAIL',
  'FLOW_ASSIGNMENT_DETAIL',
  'FLOW_LOOP_DETAIL',
  'FLOW_RULE_DETAIL',
  'FLOW_BULK_ELEMENT_BEGIN',
  'FLOW_BULK_ELEMENT_DETAIL',
  'FLOW_BULK_ELEMENT_LIMIT_USAGE',
  'FLOW_BULK_ELEMENT_NOT_SUPPORTED',
  'MATCH_ENGINE_BEGIN',
  'ORG_CACHE_PUT_BEGIN',
  'ORG_CACHE_GET_BEGIN',
  'ORG_CACHE_REMOVE_BEGIN',
  'PUSH_NOTIFICATION_INVALID_APP',
  'PUSH_NOTIFICATION_INVALID_CERTIFICATE',
  'PUSH_NOTIFICATION_INVALID_NOTIFICATION',
  'PUSH_NOTIFICATION_NO_DEVICES',
  'PUSH_NOTIFICATION_SENT',
  'SESSION_CACHE_PUT_BEGIN',
  'SESSION_CACHE_GET_BEGIN',
  'SESSION_CACHE_REMOVE_BEGIN',
  'SLA_END',
  'SLA_EVAL_MILESTONE',
  'SLA_PROCESS_CASE',
  'TESTING_LIMITS',
  'VALIDATION_ERROR',
  'VALIDATION_FORMULA',
  'VALIDATION_PASS',
  'VALIDATION_RULE',
  'WF_FLOW_ACTION_ERROR',
  'WF_FLOW_ACTION_ERROR_DETAIL',
  'WF_FIELD_UPDATE',
  'WF_RULE_EVAL_BEGIN',
  'WF_RULE_EVAL_VALUE',
  'WF_RULE_FILTER',
  'WF_CRITERIA_BEGIN',
  'WF_FORMULA',
  'WF_ACTION',
  'WF_ACTIONS_END',
  'WF_ACTION_TASK',
  'WF_APPROVAL',
  'WF_APPROVAL_REMOVE',
  'WF_APPROVAL_SUBMIT',
  'WF_APPROVAL_SUBMITTER',
  'WF_ASSIGN',
  'WF_EMAIL_ALERT',
  'WF_EMAIL_SENT',
  'WF_ENQUEUE_ACTIONS',
  'WF_ESCALATION_ACTION',
  'WF_EVAL_ENTRY_CRITERIA',
  'WF_FLOW_ACTION_DETAIL',
  'WF_NEXT_APPROVER',
  'WF_OUTBOUND_MSG',
  'WF_PROCESS_FOUND',
  'WF_PROCESS_NODE',
  'WF_REASSIGN_RECORD',
  'WF_RESPONSE_NOTIFY',
  'WF_RULE_ENTRY_ORDER',
  'WF_RULE_INVOCATION',
  'WF_SOFT_REJECT',
  'WF_SPOOL_ACTION_BEGIN',
  'WF_TIME_TRIGGER',
  'EXCEPTION_THROWN',
  'FATAL_ERROR',
  'XDS_DETAIL',
  'XDS_RESPONSE',
  'XDS_RESPONSE_DETAIL',
  'XDS_RESPONSE_ERROR',
  'DUPLICATE_DETECTION_BEGIN',
  'DUPLICATE_DETECTION_RULE_INVOCATION',
  'DUPLICATE_DETECTION_MATCH_INVOCATION_DETAILS',
  'DUPLICATE_DETECTION_MATCH_INVOCATION_SUMMARY',
  'BULK_COUNTABLE_STATEMENT_EXECUTE',
  'TEMPLATE_PROCESSING_ERROR',
  'EXTERNAL_SERVICE_REQUEST',
  'FLOW_START_INTERVIEW_END',
  'FLOW_CREATE_INTERVIEW_BEGIN',
  'FLOW_CREATE_INTERVIEW_END',
  'VARIABLE_SCOPE_END',
  'PUSH_NOTIFICATION_NOT_ENABLED',
  'SLA_NULL_START_DATE',
  'TEMPLATE_PROCESSING_ERROR',
  'VALIDATION_FAIL',
  `WF_FLOW_ACTION_BEGIN`,
  'WF_FLOW_ACTION_END',
  'WF_ESCALATION_RULE',
  'WF_HARD_REJECT',
  'WF_NO_PROCESS_FOUND',
  'WF_TIME_TRIGGERS_BEGIN',
  'WF_KNOWLEDGE_ACTION',
  'WF_SEND_ACTION',
  'WAVE_APP_LIFECYCLE',
  'WF_QUICK_CREATE',
  'WF_APEX_ACTION',
  'INVOCABLE_ACTION_DETAIL',
  'INVOCABLE_ACTION_ERROR',
  'FLOW_COLLECTION_PROCESSOR_DETAIL',
  'FLOW_SCHEDULED_PATH_QUEUED',
  'ROUTE_WORK_ACTION',
  'ADD_SKILL_REQUIREMENT_ACTION',
  'ADD_SCREEN_POP_ACTION',
  'CALLOUT_REQUEST_PREPARE',
  'CALLOUT_REQUEST_FINALIZE',
  'FUNCTION_INVOCATION_REQUEST',
  'APP_CONTAINER_INITIATED',
  'FUNCTION_INVOCATION_RESPONSE',
  'XDS_REQUEST_DETAIL',
  'EXTERNAL_SERVICE_RESPONSE',
  'DATAWEAVE_USER_DEBUG',
  'USER_DEBUG_FINER',
  'USER_DEBUG_FINEST',
  'USER_DEBUG_FINE',
  'USER_DEBUG_DEBUG',
  'USER_DEBUG_INFO',
  'USER_DEBUG_WARN',
  'USER_DEBUG_ERROR',
  'VF_APEX_CALL',
  'HEAP_DUMP',
  'SCRIPT_EXECUTION',
  'SESSION_CACHE_MEMORY_USAGE',
  'ORG_CACHE_MEMORY_USAGE',
  'AE_PERSIST_VALIDATION',
  'REFERENCED_OBJECT_LIST',
  'DUPLICATE_RULE_FILTER',
  'DUPLICATE_RULE_FILTER_RESULT',
  'DUPLICATE_RULE_FILTER_VALUE',
  'TEMPLATED_ASSET',
  'TRANSFORMATION_SUMMARY',
  'RULES_EXECUTION_SUMMARY',
  'ASSET_DIFF_SUMMARY',
  'ASSET_DIFF_DETAIL',
  'RULES_EXECUTION_DETAIL',
  'JSON_DIFF_SUMMARY',
  'JSON_DIFF_DETAIL',
  'MATCH_ENGINE_INVOCATION',
  'VF_DESERIALIZE_VIEWSTATE_END',
  'VF_SERIALIZE_VIEWSTATE_END',
  'CUMULATIVE_LIMIT_USAGE_END',
  'CUMULATIVE_PROFILING_END',
  'EXECUTION_FINISHED',
  'FLOW_START_INTERVIEWS_END',
  'FLOW_ELEMENT_END',
  'FLOW_BULK_ELEMENT_END',
  'WF_RULE_EVAL_END',
  'WF_RULE_NOT_EVALUATED',
  'WF_CRITERIA_END',
  'DUPLICATE_DETECTION_END',
  'VF_SERIALIZE_CONTINUATION_STATE_END',
  'VF_DESERIALIZE_CONTINUATION_STATE_END',
  'MATCH_ENGINE_END',
  'ORG_CACHE_PUT_END',
  'ORG_CACHE_GET_END',
  'ORG_CACHE_REMOVE_END',
  'SESSION_CACHE_PUT_END',
  'SESSION_CACHE_GET_END',
  'SESSION_CACHE_REMOVE_END',
] as const;

export type LogEventType = (typeof _logEventNames)[number];

export { DMLBeginLine, SOQLExecuteBeginLine, SOQLExecuteExplainLine };<|MERGE_RESOLUTION|>--- conflicted
+++ resolved
@@ -1318,13 +1318,8 @@
     this.text = soqlString || '';
   }
 
-<<<<<<< HEAD
   onEnd(end: SOQLExecuteEndLine, _stack: LogEvent[]): void {
-    this.rowCount.total = this.rowCount.self = end.rowCount.total;
-=======
-  onEnd(end: SOQLExecuteEndLine, _stack: LogLine[]): void {
     this.soqlRowCount.total = this.soqlRowCount.self = end.soqlRowCount.total;
->>>>>>> f07cdb17
   }
 }
 
@@ -1396,13 +1391,8 @@
     };
   }
 
-<<<<<<< HEAD
   onEnd(end: SOSLExecuteEndLine, _stack: LogEvent[]): void {
-    this.rowCount.total = this.rowCount.self = end.rowCount.total;
-=======
-  onEnd(end: SOSLExecuteEndLine, _stack: LogLine[]): void {
     this.soslRowCount.total = this.soslRowCount.self = end.soslRowCount.total;
->>>>>>> f07cdb17
   }
 }
 
