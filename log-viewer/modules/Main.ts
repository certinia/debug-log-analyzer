--- conflicted
+++ resolved
@@ -11,14 +11,9 @@
 import { setNamespaces } from './NamespaceExtrator';
 import renderTimeline, { renderTimelineKey, setColors } from './Timeline';
 import { showTab } from './Util';
-<<<<<<< HEAD
 import { initAnalysisRender } from './analysis-view/AnalysisView';
+import { renderCallTree } from './calltree-view/CalltreeView';
 import { initDBRender } from './database-view/DatabaseView';
-=======
-import { renderAnalysis } from './analysis-view/AnalysisView';
-import { renderCallTree } from './calltree-view/CalltreeView';
-import { renderDBGrid } from './database-view/DatabaseView';
->>>>>>> 4c70abd8
 import parseLog, {
   LogSetting,
   RootNode,
@@ -216,24 +211,11 @@
   const tabHolder = document.querySelector('.tabHolder');
   tabHolder?.querySelectorAll('.tab').forEach((t) => t.addEventListener('click', onTabSelect));
 
-<<<<<<< HEAD
-=======
-  const dbTab = document.getElementById('databaseTab');
-  if (dbTab) {
-    dbTab.addEventListener('click', renderDBGrid, { once: true });
-  }
-
-  const analysisTab = document.getElementById('analysisTab');
-  if (analysisTab) {
-    analysisTab.addEventListener('click', () => renderAnalysis(rootMethod), { once: true });
-  }
-
   const calltreeTab = document.getElementById('treeTab');
   if (calltreeTab) {
     calltreeTab.addEventListener('click', () => renderCallTree(rootMethod), { once: true });
   }
 
->>>>>>> 4c70abd8
   const helpButton = document.querySelector('.helpLink');
   if (helpButton) {
     helpButton.addEventListener('click', () => hostService().openHelp());
