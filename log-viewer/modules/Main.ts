/*
 * Copyright (c) 2020 Certinia Inc. All rights reserved.
 */
import '../resources/css/AnalysisView.css';
import '../resources/css/Settings.css';
import '../resources/css/Status.css';
import '../resources/css/Tabber.css';
import '../resources/css/TimelineView.css';
import '../resources/css/TreeView.css';
import analyseMethods, { renderAnalysis } from './Analysis';
import { DatabaseAccess } from './Database';
import { setNamespaces } from './NamespaceExtrator';
import renderTimeline, { renderTimelineKey, setColors } from './Timeline';
import renderTreeView from './TreeView';
import { showTab } from './Util';
import { renderDBGrid } from './database-view/DatabaseView';
import parseLog, {
  LogSetting,
  TimedNode,
  getLogSettings,
  getRootMethod,
<<<<<<< HEAD
  RootNode,
} from './parsers/TreeParser';
import renderTreeView from './TreeView';
import renderTimeline, { setColors, renderTimelineKey } from './Timeline';
import { renderAnalysis } from './analysis-view/AnalysisView';
import { DatabaseAccess } from './Database';
import { setNamespaces } from './NamespaceExtrator';
=======
  totalDuration,
  truncated,
} from './parsers/TreeParser';
>>>>>>> c465192a
import { hostService } from './services/VSCodeService';

let logSize: number;
let rootMethod: RootNode;

async function setStatus(name: string, path: string, status: string, color?: string) {
  const statusHolder = document.getElementById('status') as HTMLDivElement,
    nameSpan = document.createElement('span'),
    nameLink = document.createElement('a'),
    statusSpan = document.createElement('span'),
    sizeText = logSize ? (logSize / 1000000).toFixed(2) + ' MB' : '',
    elapsedText = totalDuration ? (totalDuration / 1000000000).toFixed(3) + ' Sec' : '',
    infoSep = sizeText && elapsedText ? ', ' : '',
    infoText = sizeText || elapsedText ? '\xA0(' + sizeText + infoSep + elapsedText + ')' : '';

  nameLink.setAttribute('href', '#');
  nameLink.appendChild(document.createTextNode(name));
  nameLink.addEventListener('click', () => hostService().openPath(path));
  nameSpan.appendChild(nameLink);
  nameSpan.appendChild(document.createTextNode(infoText + '\xA0-\xA0'));

  statusSpan.innerText = status;
  if (color) {
    statusSpan.style.color = color;
  }

  statusHolder.innerHTML = '';
  statusHolder.appendChild(nameSpan);
  statusHolder.appendChild(statusSpan);

  if (Array.isArray(truncated)) {
    truncated.forEach((entry) => {
      const reasonSpan = document.createElement('span');

      reasonSpan.innerText = entry.reason;
      reasonSpan.className = 'reason';
      reasonSpan.style.backgroundColor = entry.color;

      const tooltipSpan = document.createElement('span');
      tooltipSpan.className = 'tooltip';
      tooltipSpan.innerText = entry.reason;

      statusHolder.appendChild(reasonSpan);
      statusHolder.appendChild(tooltipSpan);
    });
  }
  await waitForRender();
}

async function markContainers(node: TimedNode) {
  const children = node.children,
    len = children.length;

  node.totalDmlCount = 0;
  node.totalSoqlCount = 0;
  node.totalThrownCount = 0;

  for (let i = 0; i < len; ++i) {
    const child = children[i];

    if (child instanceof TimedNode) {
      if (child.type === 'DML_BEGIN') {
        ++node.totalDmlCount;
      }
      if (child.type === 'SOQL_EXECUTE_BEGIN') {
        ++node.totalSoqlCount;
      }
      if (child.type === 'EXCEPTION_THROWN') {
        ++node.totalThrownCount;
      }
      markContainers(child);
      node.totalDmlCount += child.totalDmlCount;
      node.totalSoqlCount += child.totalSoqlCount;
      node.totalThrownCount += child.totalThrownCount;
    }
  }
}

let timerText: string, startTime: number;

function timer(text: string) {
  const time = Date.now();
  if (timerText) {
    console.debug(timerText + ' = ' + (time - startTime) + 'ms');
  }
  timerText = text;
  startTime = time;
}

async function renderLogSettings(logSettings: LogSetting[]) {
  const holder = document.getElementById('logSettings') as HTMLDivElement;

  holder.innerHTML = '';
  const fragment = document.createDocumentFragment();
  for (const { key, level } of logSettings) {
    if (level !== 'NONE') {
      const setting = document.createElement('div'),
        title = document.createElement('span'),
        value = document.createElement('span');

      title.innerText = key + ':';
      title.className = 'settingTitle';
      value.innerText = level;
      value.className = 'settingValue';
      setting.className = 'setting';
      setting.appendChild(title);
      setting.appendChild(value);
      fragment.appendChild(setting);
    }
  }

  holder.appendChild(fragment);
}

async function displayLog(log: string, name: string, path: string) {
  logSize = log.length;
  await setStatus(name, path, 'Processing...');

  timer('parseLog');
  await Promise.all([renderLogSettings(getLogSettings(log)), parseLog(log)]);

  timer('getRootMethod');
  rootMethod = getRootMethod();

  timer('analyse');
  await Promise.all([setNamespaces(rootMethod), markContainers(rootMethod)]);
  await Promise.all([DatabaseAccess.create(rootMethod)]);

  await setStatus(name, path, 'Rendering...');

  timer('renderViews');
  await Promise.all([renderTreeView(rootMethod), renderTimeline(rootMethod)]);

  timer('');
  setStatus(name, path, 'Ready', truncated.length > 0 ? 'red' : 'green');
}

async function waitForRender() {
  await new Promise((resolve) => window.requestAnimationFrame(resolve));
  await new Promise((resolve) => setTimeout(resolve));
}

function readLog() {
  const name = document.getElementById('LOG_FILE_NAME')?.innerHTML;
  const path = document.getElementById('LOG_FILE_PATH')?.innerHTML;
  const logUri = document.getElementById('LOG_FILE_URI')?.innerHTML;

  if (logUri) {
    fetch(logUri)
      .then((response) => {
        return response.text();
      })
      .then((data) => {
        displayLog(data ?? '', name ?? '', path ?? '');
      });
  }
}

function onTabSelect(evt: Event) {
  const input = evt.target as HTMLElement;
  showTab(input.id);
}

function handleMessage(evt: MessageEvent) {
  const message = evt.data;
  switch (message.command) {
    case 'getConfig':
      setColors(message.data.timeline.colors);
      renderTimelineKey();
      break;
    case 'streamLog':
      displayLog(message.data, message.name, '');
  }
}

function onInit(): void {
  const tabHolder = document.querySelector('.tabHolder');
  tabHolder?.querySelectorAll('.tab').forEach((t) => t.addEventListener('click', onTabSelect));

  const dbTab = document.getElementById('databaseTab');
  if (dbTab) {
    dbTab.addEventListener('click', renderDBGrid, { once: true });
  }

  const analysisTab = document.getElementById('analysisTab');
  if (analysisTab) {
    analysisTab.addEventListener('click', () => renderAnalysis(rootMethod), { once: true });
  }

  const helpButton = document.querySelector('.helpLink');
  if (helpButton) {
    helpButton.addEventListener('click', () => hostService().openHelp());
  }

  hostService().getConfig();
  readLog();
}

window.addEventListener('DOMContentLoaded', onInit);
window.addEventListener('message', handleMessage);<|MERGE_RESOLUTION|>--- conflicted
+++ resolved
@@ -7,31 +7,22 @@
 import '../resources/css/Tabber.css';
 import '../resources/css/TimelineView.css';
 import '../resources/css/TreeView.css';
-import analyseMethods, { renderAnalysis } from './Analysis';
 import { DatabaseAccess } from './Database';
 import { setNamespaces } from './NamespaceExtrator';
 import renderTimeline, { renderTimelineKey, setColors } from './Timeline';
 import renderTreeView from './TreeView';
 import { showTab } from './Util';
+import { renderAnalysis } from './analysis-view/AnalysisView';
 import { renderDBGrid } from './database-view/DatabaseView';
 import parseLog, {
   LogSetting,
+  RootNode,
   TimedNode,
   getLogSettings,
   getRootMethod,
-<<<<<<< HEAD
-  RootNode,
-} from './parsers/TreeParser';
-import renderTreeView from './TreeView';
-import renderTimeline, { setColors, renderTimelineKey } from './Timeline';
-import { renderAnalysis } from './analysis-view/AnalysisView';
-import { DatabaseAccess } from './Database';
-import { setNamespaces } from './NamespaceExtrator';
-=======
   totalDuration,
   truncated,
 } from './parsers/TreeParser';
->>>>>>> c465192a
 import { hostService } from './services/VSCodeService';
 
 let logSize: number;
