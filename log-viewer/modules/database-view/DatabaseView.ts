--- conflicted
+++ resolved
@@ -9,7 +9,6 @@
 import './DatabaseSOQLDetailPanel';
 import './DatabaseSection';
 
-<<<<<<< HEAD
 export async function initDBRender() {
   const dbView = document.getElementById('dbView');
   if (dbView) {
@@ -23,13 +22,6 @@
     });
     dbObserver.observe(dbView);
   }
-=======
-// todo: use the formatter to convert number to ms
-
-export function renderDBGrid() {
-  renderDMLTable();
-  renderSOQLTable();
->>>>>>> 4c70abd8
 }
 
 function renderDMLTable() {
