--- conflicted
+++ resolved
@@ -1,9 +1,10 @@
 import { html, render } from 'lit';
-<<<<<<< HEAD
-import { ColumnComponent, RowComponent, TabulatorFull as Tabulator } from 'tabulator-tables';
-=======
-import { GroupComponent, RowComponent, TabulatorFull as Tabulator } from 'tabulator-tables';
->>>>>>> 35afb966
+import {
+  ColumnComponent,
+  GroupComponent,
+  RowComponent,
+  TabulatorFull as Tabulator,
+} from 'tabulator-tables';
 
 import '../../resources/css/DatabaseView.scss';
 import { DatabaseAccess } from '../Database';
@@ -76,7 +77,6 @@
   }
 
   const dmlTable = new Tabulator(dbDmlTable, {
-<<<<<<< HEAD
     clipboard: true,
     downloadEncoder: downlodEncoder('dml.csv'),
     downloadRowRange: 'all',
@@ -90,10 +90,7 @@
     //@ts-expect-error types need update array is valid
     keybindings: { copyToClipboard: ['ctrl + 67', 'meta + 67'] },
     clipboardCopyRowRange: 'all',
-=======
-    // @ts-expect-error: custom + not in types
     rowKeyboardNavigation: true,
->>>>>>> 35afb966
     data: dmlData, //set initial table data
     layout: 'fitColumns',
     placeholder: 'No DML statements found',
@@ -176,14 +173,13 @@
     },
   });
 
-<<<<<<< HEAD
   dmlTable.on('tableBuilt', () => {
     dmlTable.setGroupBy('dml');
-=======
+  });
+
   dmlTable.on('groupClick', (e: UIEvent, group: GroupComponent) => {
     //@ts-expect-error types field needs update
     group.isVisible && group.scrollTo('nearest', true);
->>>>>>> 35afb966
   });
 
   dmlTable.on('rowClick', function (e, row) {
@@ -291,7 +287,6 @@
   }
 
   const soqlTable = new Tabulator(dbSoqlTable, {
-    // @ts-expect-error: custom + not in types
     rowKeyboardNavigation: true,
     data: soqlData,
     layout: 'fitColumns',
@@ -459,14 +454,13 @@
     },
   });
 
-<<<<<<< HEAD
   soqlTable.on('tableBuilt', () => {
     soqlTable.setGroupBy('soql');
-=======
+  });
+
   soqlTable.on('groupClick', (e: UIEvent, group: GroupComponent) => {
     //@ts-expect-error types field needs update
     group.isVisible && group.scrollTo('nearest', true);
->>>>>>> 35afb966
   });
 
   soqlTable.on('rowClick', function (e, row) {
