/*
 * Copyright (c) 2020 FinancialForce.com, inc. All rights reserved.
 */
import parseLog, {
  getRootMethod,
  parseObjectNamespace,
  parseVfNamespace,
  parseTimestamp,
  parseLineNumber,
  parseRows,
  parseLine,
  getLogSettings,
  Method,
  MethodEntryLine,
  LogLine,
  lineTypeMap,
  logLines,
  lineTypeMap,
  CodeUnitStartedLine,
  CodeUnitFinishedLine,
  truncated,
  cpuUsed,
  ExecutionStartedLine,
  ExecutionFinishedLine,
  SOQLExecuteBeginLine,
  TimedNode,
  SOQLExecuteExplainLine,
} from '../parsers/TreeParser';

describe('parseObjectNamespace tests', () => {
  it('Should consider no separator to be unmanaged', () => {
    expect(parseObjectNamespace('Account')).toEqual('unmanaged');
  });
  it('Should accept properly formatted namespaces', () => {
    expect(parseObjectNamespace('key001__Upsell_Contract__e')).toEqual('key001');
  });
});

describe('parseVfNamespace tests', () => {
  it('Should consider no separator to be unmanaged', () => {
    expect(parseVfNamespace('VF: /apex/CashMatching')).toEqual('unmanaged');
  });
  it('Should consider no slashes to be unmanaged', () => {
    expect(parseVfNamespace('VF: pse__ProjectBilling')).toEqual('unmanaged');
  });
  it('Should consider one slash to be unmanaged', () => {
    expect(parseVfNamespace('VF: /pse__ProjectBilling')).toEqual('unmanaged');
  });
  it('Should accept properly formatted namespaces', () => {
    expect(parseVfNamespace('VF: /apex/pse__ProjectBilling')).toEqual('pse');
  });
});

describe('parseTimestamp tests', () => {
  it("Should parse the timestamp from it's section", () => {
    expect(parseTimestamp('22:00:05.0 (59752074)')).toEqual(59752074);
  });
});

describe('parseLineNumber tests', () => {
  it("Should parse the line-number from it's section", () => {
    expect(parseLineNumber('[37]')).toEqual(37);
  });
});

describe('parseRows tests', () => {
  it("Should parse the row-count from it's section", () => {
    expect(parseRows('Rows:12')).toEqual(12);
  });
});

describe('parseLine tests', () => {
  const line =
    '15:20:52.222 (6574780)|METHOD_ENTRY|[185]|01p4J00000FpS6t|CODAUnitOfWork.getNextIdInternal()';

  it('Should return null if no meta', () => {
    expect(parseLine('09:18:22.6 (6574780)|DUMMY', null)).toEqual(null);
  });

  it('Should return an object with meta as prototype', () => {
    expect(parseLine(line, null)).toBeInstanceOf(MethodEntryLine);
  });

  it('Should return an object with a reference to the source line', () => {
    const node = parseLine(line, null);
    expect(node?.logLine).toEqual(line);
  });

  it('Should return an object with a timestamp', () => {
    const node = parseLine(line, null);
    expect(node?.timestamp).toEqual(6574780);
  });
});

describe('parseLog tests', () => {
  it('Should parse between EXECUTION_STARTED and EXECUTION_FINISHED and return an iterator', async () => {
    const log =
      '09:18:22.6 (6508409)|USER_INFO|[EXTERNAL]|0050W000006W3LM|jwilson@57dev.financialforce.com|Greenwich Mean Time|GMT+01:00\n' +
      '09:18:22.6 (6574780)|EXECUTION_STARTED\n' +
      '09:18:22.6 (6586704)|CODE_UNIT_STARTED|[EXTERNAL]|066d0000002m8ij|pse.VFRemote: pse.SenchaTCController invoke(saveTimecard)\n' +
      '09:19:13.82 (51592737891)|CODE_UNIT_FINISHED|pse.VFRemote: pse.SenchaTCController invoke(saveTimecard)\n' +
      '09:19:13.82 (51595120059)|EXECUTION_FINISHED\n';

    parseLog(log);
    expect(logLines.length).toEqual(4);
    expect(logLines[0]).toBeInstanceOf(ExecutionStartedLine);
    expect(logLines[1]).toBeInstanceOf(CodeUnitStartedLine);
    expect(logLines[2]).toBeInstanceOf(CodeUnitFinishedLine);
    expect(logLines[3]).toBeInstanceOf(ExecutionFinishedLine);
  });

  it('Should parse between EXECUTION_STARTED and EXECUTION_FINISHED for CRLF (\r\n)', async () => {
    const log =
      '09:18:22.6 (6508409)|USER_INFO|[EXTERNAL]|0050W000006W3LM|jwilson@57dev.financialforce.com|Greenwich Mean Time|GMT+01:00\r\n' +
      '09:18:22.6 (6574780)|EXECUTION_STARTED\r\n' +
      '09:18:22.6 (6586704)|CODE_UNIT_STARTED|[EXTERNAL]|066d0000002m8ij|pse.VFRemote: pse.SenchaTCController invoke(saveTimecard)\r\n' +
      '09:19:13.82 (51592737891)|CODE_UNIT_FINISHED|pse.VFRemote: pse.SenchaTCController invoke(saveTimecard)\r\n' +
      '09:19:13.82 (51595120059)|EXECUTION_FINISHED\r\n';

    parseLog(log);
    expect(logLines.length).toEqual(4);
    expect(logLines[0]).toBeInstanceOf(ExecutionStartedLine);
    expect(logLines[1]).toBeInstanceOf(CodeUnitStartedLine);
    expect(logLines[2]).toBeInstanceOf(CodeUnitFinishedLine);
    expect(logLines[3]).toBeInstanceOf(ExecutionFinishedLine);
  });

  it('Should handle partial logs', async () => {
    const log =
      '09:18:22.6 (6574780)|EXECUTION_STARTED\n' +
      '09:18:22.6 (6586704)|CODE_UNIT_STARTED|[EXTERNAL]|066d0000002m8ij|pse.VFRemote: pse.SenchaTCController invoke(saveTimecard)\n';

    parseLog(log);

    expect(logLines.length).toBe(2);
    expect(logLines[0]).toBeInstanceOf(ExecutionStartedLine);
    expect(logLines[1]).toBeInstanceOf(CodeUnitStartedLine);
  });

  it('Should detect skipped log entries', async () => {
    const log =
      '09:18:22.6 (100)|EXECUTION_STARTED\n\n' +
      '15:20:52.222 (200)|METHOD_ENTRY|[185]|01p4J00000FpS6t|CODAUnitOfWork.getNextIdInternal()\n' +
      '*** Skipped 22606355 bytes of detailed log\n' +
      '15:20:52.222 (1000)|METHOD_EXIT|[185]|01p4J00000FpS6t|CODAUnitOfWork.getNextIdInternal()\n' +
      '09:19:13.82 (2000)|EXECUTION_FINISHED\n';

    parseLog(log);

    expect(truncated.length).toBe(1);
    expect(truncated[0].reason).toBe('Skipped-Lines');
  });

  it('Should detect truncated logs', async () => {
    const log =
      '09:18:22.6 (100)|EXECUTION_STARTED\n\n' +
      '15:20:52.222 (200)|METHOD_ENTRY|[185]|01p4J00000FpS6t|CODAUnitOfWork.getNextIdInternal()\n' +
      '15:20:52.222 (1000)|METHOD_EXIT|[185]|01p4J00000FpS6t|CODAUnitOfWork.getNextIdInternal()\n' +
      '*********** MAXIMUM DEBUG LOG SIZE REACHED ***********\n';

    parseLog(log);

    expect(truncated.length).toBe(1);
    expect(truncated[0].reason).toBe('Max-Size-reached');
  });

  it('Should detect exceptions', async () => {
    const log =
      '09:18:22.6 (100)|EXECUTION_STARTED\n\n' +
      '15:20:52.222 (200)|METHOD_ENTRY|[185]|01p4J00000FpS6t|CODAUnitOfWork.getNextIdInternal()\n' +
      '16:16:04.97 (1000)|EXCEPTION_THROWN|[60]|System.LimitException: c2g:Too many SOQL queries: 101\n' +
      '09:19:13.82 (2000)|EXECUTION_FINISHED\n';

    parseLog(log);

    expect(truncated.length).toBe(1);
    expect(truncated[0].reason).toBe('System.LimitException: c2g:Too many SOQL queries: 101');
  });
  it('Should detect fatal errors', async () => {
    const log =
      '09:18:22.6 (100)|EXECUTION_STARTED\n\n' +
      '15:20:52.222 (200)|METHOD_ENTRY|[185]|01p4J00000FpS6t|CODAUnitOfWork.getNextIdInternal()\n' +
      '16:16:04.97 (1000)|FATAL_ERROR|System.LimitException: c2g:Too many SOQL queries: 101\n' +
      '09:19:13.82 (2000)|EXECUTION_FINISHED\n';

    parseLog(log);

    expect(truncated.length).toBe(1);
    expect(truncated[0].reason).toBe(
      'FATAL ERROR! cause=System.LimitException: c2g:Too many SOQL queries: 101'
    );
  });
  it('Methods should have line-numbers', async () => {
    const log =
      '09:18:22.6 (6574780)|EXECUTION_STARTED\n\n' +
      '15:20:52.222 (4113741282)|METHOD_ENTRY|[185]|01p4J00000FpS6t|CODAUnitOfWork.getNextIdInternal()\n' +
      '15:20:52.222 (4113760256)|METHOD_EXIT|[185]|01p4J00000FpS6t|CODAUnitOfWork.getNextIdInternal()\n' +
      '09:19:13.82 (51595120059)|EXECUTION_FINISHED\n';

    parseLog(log);
    expect(logLines.length).toBe(4);
    expect(logLines[1].lineNumber).toBe(185);
  });
  it('Packages should have a namespace', async () => {
    const log =
      '09:18:22.6 (6574780)|EXECUTION_STARTED\n' +
      '11:52:06.13 (151717928)|ENTERING_MANAGED_PKG|appirio_core\n' +
      '09:19:13.82 (51595120059)|EXECUTION_FINISHED\n';

    parseLog(log);
    expect(logLines.length).toBe(3);
    expect(logLines[1].namespace).toBe('appirio_core');
  });
  it('Limit Usage for NS provides cpuUsed', async () => {
    const log =
      '09:18:22.6 (6574780)|EXECUTION_STARTED\n' +
      '14:29:44.163 (40163621912)|CUMULATIVE_LIMIT_USAGE\n' +
      '14:29:44.163 (40163621912)|LIMIT_USAGE_FOR_NS|(default)|\n' +
      '  Number of SOQL queries: 8 out of 100\n' +
      '  Number of query rows: 26 out of 50000\n' +
      '  Number of SOSL queries: 0 out of 20\n' +
      '  Number of DML statements: 8 out of 150\n' +
      '  Number of DML rows: 26 out of 10000\n' +
      '  Maximum CPU time: 4564 out of 10000\n' +
      '  Maximum heap size: 0 out of 6000000\n' +
      '  Number of callouts: 0 out of 100\n' +
      '  Number of Email Invocations: 0 out of 10\n' +
      '  Number of future calls: 0 out of 50\n' +
      '  Number of queueable jobs added to the queue: 0 out of 50\n' +
      '  Number of Mobile Apex push calls: 0 out of 10\n' +
      '14:29:44.163 (40163621912)|CUMULATIVE_LIMIT_USAGE_END\n' +
      '09:19:13.82 (51595120059)|EXECUTION_FINISHED\n';

    parseLog(log);
    expect(logLines.length).toBe(5);
    expect(logLines[2].type).toBe('LIMIT_USAGE_FOR_NS');
    expect(cpuUsed).toBe(4564000000);
  });

  it('Flow Value Assignemnt can handle multiple lines', async () => {
    const log =
      '09:18:22.6 (6574780)|EXECUTION_STARTED\n' +
      '09:18:22.670 (1372614277)|FLOW_VALUE_ASSIGNMENT|91080693a3c13822bcdbdd838a5180aed7a0e-5f03|myVariable_old|{Id=a6U6T000001DypKUAS, OwnerId=005d0000003141tAAA, IsDeleted=false, Name=TR-001752, CurrencyIsoCode=USD, RecordTypeId=012d0000000T5CLAA0, CreatedDate=2022-05-06 11:40:47, CreatedById=005d0000003141tAAA, LastModifiedDate=2022-05-06 11:40:47, LastModifiedById=005d0000003141tAAA, SystemModstamp=2022-05-06 11:40:47, LastViewedDate=null, LastReferencedDate=null, SCMC__Carrier_Service__c=null, SCMC__Carrier__c=null, SCMC__Destination_Location__c=null, SCMC__Destination_Ownership__c=null, SCMC__Destination_Warehouse__c=a6Y6T000001Ib9ZUAS, SCMC__Notes__c=TVPs To Amazon Europe Spain, SCMC__Override_Ship_To_Address__c=null, SCMC__Pickup_Address__c=null, SCMC__Pickup_Required__c=false, SCMC__Reason_Code__c=a5i0W000001Ydw3QAC, SCMC__Requested_Delivery_Date__c=null, SCMC__Revision__c=0, SCMC__Ship_To_City__c=null, SCMC__Ship_To_Country__c=null, SCMC__Ship_To_Line_1__c=null, SCMC__Ship_To_Line_2__c=null, SCMC__Ship_To_Name__c=null, SCMC__Ship_To_State_Province__c=null, SCMC__Ship_To_Zip_Postal_Code__c=null, SCMC__Shipment_Date__c=null, SCMC__Shipment_Required__c=true, SCMC__Shipment_Status__c=Open, SCMC__Source_Location__c=null, SCMC__Source_Ownership__c=null, SCMC__Source_Warehouse__c=a6Y6T000001IS9fUAG, SCMC__Status__c=New, SCMC__Tracking_Number__c=null, SCMC__Number_Of_Transfer_Lines__c=0, Created_Date__c=2022-05-06 11:40:47, Shipment_Instructions__c=1Z V8F 767 681769 7682\n' +
      '1Z V8F 767 68 3968 7204\n' +
      '1Z VSF 767 68 0562 3292}\n' +
      '09:19:13.82 (51595120059)|EXECUTION_FINISHED';

    parseLog(log);
    expect(logLines.length).toBe(3);
    expect(logLines[1].type).toBe('FLOW_VALUE_ASSIGNMENT');
    expect(logLines[1].text).toBe(
      'myVariable_old {Id=a6U6T000001DypKUAS, OwnerId=005d0000003141tAAA, IsDeleted=false, Name=TR-001752, CurrencyIsoCode=USD, RecordTypeId=012d0000000T5CLAA0, CreatedDate=2022-05-06 11:40:47, CreatedById=005d0000003141tAAA, LastModifiedDate=2022-05-06 11:40:47, LastModifiedById=005d0000003141tAAA, SystemModstamp=2022-05-06 11:40:47, LastViewedDate=null, LastReferencedDate=null, SCMC__Carrier_Service__c=null, SCMC__Carrier__c=null, SCMC__Destination_Location__c=null, SCMC__Destination_Ownership__c=null, SCMC__Destination_Warehouse__c=a6Y6T000001Ib9ZUAS, SCMC__Notes__c=TVPs To Amazon Europe Spain, SCMC__Override_Ship_To_Address__c=null, SCMC__Pickup_Address__c=null, SCMC__Pickup_Required__c=false, SCMC__Reason_Code__c=a5i0W000001Ydw3QAC, SCMC__Requested_Delivery_Date__c=null, SCMC__Revision__c=0, SCMC__Ship_To_City__c=null, SCMC__Ship_To_Country__c=null, SCMC__Ship_To_Line_1__c=null, SCMC__Ship_To_Line_2__c=null, SCMC__Ship_To_Name__c=null, SCMC__Ship_To_State_Province__c=null, SCMC__Ship_To_Zip_Postal_Code__c=null, SCMC__Shipment_Date__c=null, SCMC__Shipment_Required__c=true, SCMC__Shipment_Status__c=Open, SCMC__Source_Location__c=null, SCMC__Source_Ownership__c=null, SCMC__Source_Warehouse__c=a6Y6T000001IS9fUAG, SCMC__Status__c=New, SCMC__Tracking_Number__c=null, SCMC__Number_Of_Transfer_Lines__c=0, Created_Date__c=2022-05-06 11:40:47, Shipment_Instructions__c=1Z V8F 767 681769 7682 | 1Z V8F 767 68 3968 7204 | 1Z VSF 767 68 0562 3292}'
    );
    expect(cpuUsed).toBe(0);
  });

<<<<<<< HEAD
  it('should parse SOQL lines', async () => {
    const log =
      '09:18:22.6 (6508409)|USER_INFO|[EXTERNAL]|0050W000006W3LM|jwilson@57dev.financialforce.com|Greenwich Mean Time|GMT+01:00\r\n' +
      '09:18:22.6 (6574780)|EXECUTION_STARTED\r\n' +
      '06:22:49.429 (15821966627)|SOQL_EXECUTE_BEGIN|[895]|Aggregations:2|SELECT Id FROM MySObject__c WHERE Id = :recordId\n' +
      '06:22:49.429 (15861642580)|SOQL_EXECUTE_EXPLAIN|[895]|TableScan on MySObject__c : [MyField__c, AnotherField__c], cardinality: 2, sobjectCardinality: 2, relativeCost 1.3\n' +
      '06:22:49.429 (15861665431)|SOQL_EXECUTE_END|[895]|Rows:50\n' +
      '09:19:13.82 (51595120059)|EXECUTION_FINISHED\n';

    parseLog(log);
    expect(logLines.length).toEqual(5);
    expect(logLines[0]).toBeInstanceOf(ExecutionStartedLine);

    const soqlLine = logLines[1] as SOQLExecuteBeginLine;
    expect(soqlLine.type).toEqual('SOQL_EXECUTE_BEGIN');
    expect(soqlLine.aggregations).toEqual(2);
    expect(logLines[2].type).toEqual('SOQL_EXECUTE_EXPLAIN');
    expect(logLines[3].type).toEqual('SOQL_EXECUTE_END');
    expect(logLines[3].rowCount).toEqual(50);
    expect(logLines[4]).toBeInstanceOf(ExecutionFinishedLine);

    const soqlExplain = logLines[2] as SOQLExecuteExplainLine;
    expect(soqlExplain.type).toEqual('SOQL_EXECUTE_EXPLAIN');
    expect(soqlExplain.cardinality).toEqual(2);
    expect(soqlExplain.fields).toEqual(['MyField__c', 'AnotherField__c']);
    expect(soqlExplain.leadingOperationType).toEqual('TableScan');
    expect(soqlExplain.relativeCost).toEqual(1.3);
    expect(soqlExplain.sObjectCardinality).toEqual(2);
    expect(soqlExplain.sObjectType).toEqual('MySObject__c');
=======
  it('VF_APEX_CALL_START for ApexMessages calls should have no exittypes', async () => {
    const log = `09:15:43.263 (263506132)|VF_APEX_CALL_START|[EXTERNAL]|/apexpage/pagemessagescomponentcontroller.apex <init>
    09:15:43.263 (263714319)|VF_APEX_CALL_START|[EXTERNAL]|/apexpage/pagemessagescomponentcontroller.apex set(conEscape)
    09:15:43.263 (263738292)|VF_APEX_CALL_START|[EXTERNAL]|PageMessagesComponentController set(conEscape)
    09:15:43.263 (263756710)|VF_APEX_CALL_START|[EXTERNAL]|PageMessagesComponentController invoke(setconEscape)
    09:15:43.263 (263912147)|VF_APEX_CALL_START|[EXTERNAL]|/apexpage/pagemessagescomponentcontroller.apex get(severities)
    09:15:43.263 (263933174)|VF_APEX_CALL_START|[EXTERNAL]|PageMessagesComponentController invoke(getseverities)
    09:15:43.265 (265740249)|VF_APEX_CALL_START|[EXTERNAL]|/apexpage/pagemessagecomponentcontroller.apex <init>
    09:15:43.265 (265929451)|VF_APEX_CALL_START|[EXTERNAL]|/apexpage/pagemessagescomponentcontroller.apex get(conEscape)
    09:15:43.265 (265953893)|VF_APEX_CALL_START|[EXTERNAL]|PageMessagesComponentController invoke(getconEscape)
    09:15:43.266 (266057615)|VF_APEX_CALL_START|[EXTERNAL]|/apexpage/pagemessagecomponentcontroller.apex set(conEscape)
    09:15:43.266 (266077465)|VF_APEX_CALL_START|[EXTERNAL]|pagemessagecomponentcontroller set(conEscape)
    09:15:43.266 (266093105)|VF_APEX_CALL_START|[EXTERNAL]|pagemessagecomponentcontroller invoke(setconEscape)
    09:15:43.266 (266182651)|VF_APEX_CALL_START|[EXTERNAL]|severity
    09:15:43.334 (334702333)|VF_APEX_CALL_START|[EXTERNAL]|/apexpage/pagemessagecomponentcontroller.apex set(conSeverity)
    09:15:43.334 (334715923)|VF_APEX_CALL_START|[EXTERNAL]|pagemessagecomponentcontroller set(conSeverity)
    09:15:43.334 (334762915)|VF_APEX_CALL_START|[EXTERNAL]|/apexpage/pagemessagecomponentcontroller.apex set(conStrength)
    09:15:43.334 (334774783)|VF_APEX_CALL_START|[EXTERNAL]|pagemessagecomponentcontroller set(conStrength)
    09:15:43.334 (334880548)|VF_APEX_CALL_START|[EXTERNAL]|/apexpage/pagemessagecomponentcontroller.apex get(styleClass)
    09:15:43.334 (334897897)|VF_APEX_CALL_START|[EXTERNAL]|pagemessagecomponentcontroller invoke(getstyleClass)
    09:15:43.335 (335434720)|VF_APEX_CALL_START|[EXTERNAL]|severityMessages invoke(getlabel)
    09:15:43.335 (335739619)|VF_APEX_CALL_START|[EXTERNAL]|/apexpage/pagemessagecomponentcontroller.apex get(conEscape)
    09:15:43.335 (335765383)|VF_APEX_CALL_START|[EXTERNAL]|pagemessagecomponentcontroller invoke(getconEscape)
    09:15:43.335 (335933546)|VF_APEX_CALL_START|[EXTERNAL]|isSingle
    09:15:43.336 (336270391)|VF_APEX_CALL_START|[EXTERNAL]|messages`;

    parseLog(log);
    const methods = logLines as Method[];
    expect(methods.length).toBe(24);
    methods.forEach((line) => {
      expect(line.exitTypes.length).toBe(0);
    });
>>>>>>> 384a87ab
  });
});

describe('getRootMethod tests', () => {
  it('FlowStartInterviewsBeginLine should be a process builder', async () => {
    const log =
      '17:52:34.317 (1350000000)|EXECUTION_STARTED\n' +
      '17:52:35.317 (1363038330)|CODE_UNIT_STARTED|[EXTERNAL]|Workflow:01Id0000000roIX\n' +
      '17:52:35.370 (1370636436)|FLOW_START_INTERVIEWS_BEGIN|1\n' +
      '17:52:35.370 (1370676724)|FLOW_START_INTERVIEW_BEGIN|91080693a3c13822bcdbdd838a5180aed7a0e-5f03|Example Process Builder\n' +
      '17:52:35.370 (1377009430)|FLOW_START_INTERVIEW_END|91080693a3c13822bcdbdd838a5180aed7a0e-5f03|Example Process Builder\n' +
      '17:52:35.370 (1497348059)|FLOW_START_INTERVIEWS_END|1\n' +
      '17:52:35.317 (1499617717)|CODE_UNIT_FINISHED|Workflow:01Id0000000roIX\n' +
      '17:52:36.317 (1500000000)|EXECUTION_FINISHED\n';

    parseLog(log);
    const rootMethod = getRootMethod();

    const timedLogLines = rootMethod.children as TimedNode[];
    expect(timedLogLines.length).toBe(1);
    const startLine = timedLogLines[0];
    expect(startLine.type).toBe('EXECUTION_STARTED');

    expect(startLine.children.length).toBe(1);
    const unitStart = startLine.children[0] as TimedNode;
    expect(unitStart.type).toBe('CODE_UNIT_STARTED');
    expect(unitStart.group).toBe('Workflow');

    expect(unitStart.children.length).toBe(1);
    const interViewsBegin = unitStart.children[0] as TimedNode;
    expect(interViewsBegin.type).toBe('FLOW_START_INTERVIEWS_BEGIN');
    expect(interViewsBegin.text).toBe('FLOW_START_INTERVIEWS : Example Process Builder');
    expect(interViewsBegin.group).toBe('Process Builder');
    expect(interViewsBegin.suffix).toBe(' (Process Builder)');

    expect(interViewsBegin.children.length).toBe(2);
    const interViewBegin = interViewsBegin.children[0];
    expect(interViewBegin.type).toBe('FLOW_START_INTERVIEW_BEGIN');

    const interViewEnd = interViewsBegin.children[1];
    expect(interViewEnd.type).toBe('FLOW_START_INTERVIEW_END');
  });

  it('FlowStartInterviewsBeginLine should be a flow ', async () => {
    const log =
      '17:52:34.317 (1350000000)|EXECUTION_STARTED\n' +
      '17:52:35.317 (1363038330)|CODE_UNIT_STARTED|[EXTERNAL]|Flow:01Id0000000roIX\n' +
      '17:52:35.370 (1370636436)|FLOW_START_INTERVIEWS_BEGIN|1\n' +
      '17:52:35.370 (1370676724)|FLOW_START_INTERVIEW_BEGIN|91080693a3c13822bcdbdd838a5180aed7a0e-5f03|Example Flow\n' +
      '17:52:35.370 (1377009430)|FLOW_START_INTERVIEW_END|91080693a3c13822bcdbdd838a5180aed7a0e-5f03|Example Flow\n' +
      '17:52:35.370 (1497348059)|FLOW_START_INTERVIEWS_END|1\n' +
      '17:52:35.317 (1499617717)|CODE_UNIT_FINISHED|Flow:01Id0000000roIX\n' +
      '17:52:36.317 (1500000000)|EXECUTION_FINISHED\n';

    parseLog(log);
    const rootMethod = getRootMethod();

    const timedLogLines = rootMethod.children as TimedNode[];
    expect(timedLogLines.length).toBe(1);
    const startLine = timedLogLines[0];
    expect(startLine.type).toBe('EXECUTION_STARTED');

    expect(startLine.children.length).toBe(1);
    const unitStart = startLine.children[0] as TimedNode;
    expect(unitStart.type).toBe('CODE_UNIT_STARTED');
    expect(unitStart.group).toBe('Flow');

    expect(unitStart.children.length).toBe(1);
    const interViewsBegin = unitStart.children[0] as TimedNode;
    expect(interViewsBegin.type).toBe('FLOW_START_INTERVIEWS_BEGIN');
    expect(interViewsBegin.text).toBe('FLOW_START_INTERVIEWS : Example Flow');
    expect(interViewsBegin.group).toBe('Flow');
    expect(interViewsBegin.suffix).toBe(' (Flow)');

    expect(interViewsBegin.children.length).toBe(2);
    const interViewBegin = interViewsBegin.children[0];
    expect(interViewBegin.type).toBe('FLOW_START_INTERVIEW_BEGIN');

    const interViewEnd = interViewsBegin.children[1];
    expect(interViewEnd.type).toBe('FLOW_START_INTERVIEW_END');
  });

  it('FlowStartInterviewsBeginLine should be a flow called from a process builder', async () => {
    const log =
      '17:52:34.317 (1350000000)|EXECUTION_STARTED\n' +
      '17:52:35.317 (1363038330)|CODE_UNIT_STARTED|[EXTERNAL]|Workflow:01Id0000000roIX\n' +
      '17:52:35.370 (1363038331)|FLOW_START_INTERVIEWS_BEGIN|1\n' +
      '17:52:35.370 (1363038332)|FLOW_START_INTERVIEW_BEGIN|91080693a3c13822bcdbdd838a5180aed7a0e-5f03|Example Process Builder\n' +
      '17:52:35.370 (1363038333)|FLOW_START_INTERVIEWS_BEGIN|1\n' +
      '17:52:35.370 (1363038334)|FLOW_START_INTERVIEW_BEGIN|91080693a3c13822bcdbdd838a5180aed7a0e-5f03|Example Flow\n' +
      '17:52:35.370 (1363038335)|FLOW_START_INTERVIEW_END|91080693a3c13822bcdbdd838a5180aed7a0e-5f03|Example Flow\n' +
      '17:52:35.370 (1363038336)|FLOW_START_INTERVIEWS_END|1\n' +
      '17:52:35.370 (1363038337)|FLOW_START_INTERVIEW_END|91080693a3c13822bcdbdd838a5180aed7a0e-5f03|Example Process Builder\n' +
      '17:52:35.370 (1363038338)|FLOW_START_INTERVIEWS_END|1\n' +
      '17:52:35.317 (1363038339)|CODE_UNIT_FINISHED|Workflow:01Id0000000roIX\n' +
      '17:52:36.317 (1500000000)|EXECUTION_FINISHED\n';

    parseLog(log);
    const rootMethod = getRootMethod();

    const timedLogLines = rootMethod.children as TimedNode[];
    expect(timedLogLines.length).toBe(1);
    const startLine = timedLogLines[0];
    expect(startLine.type).toBe('EXECUTION_STARTED');

    expect(startLine.children.length).toBe(1);
    const unitStart = startLine.children[0] as TimedNode;
    expect(unitStart.type).toBe('CODE_UNIT_STARTED');
    expect(unitStart.group).toBe('Workflow');

    expect(unitStart.children.length).toBe(1);
    const pbBegin = unitStart.children[0] as TimedNode;
    expect(pbBegin.type).toBe('FLOW_START_INTERVIEWS_BEGIN');
    expect(pbBegin.text).toBe('FLOW_START_INTERVIEWS : Example Process Builder');
    expect(pbBegin.group).toBe('Process Builder');
    expect(pbBegin.suffix).toBe(' (Process Builder)');

    expect(pbBegin.children.length).toBe(3);
    const pbDetail = pbBegin.children[0] as TimedNode;
    expect(pbDetail.type).toBe('FLOW_START_INTERVIEW_BEGIN');
    expect(pbDetail.text).toBe('Example Process Builder');

    const interViewsBegin = pbBegin.children[1] as TimedNode;
    expect(interViewsBegin.type).toBe('FLOW_START_INTERVIEWS_BEGIN');
    expect(interViewsBegin.text).toBe('FLOW_START_INTERVIEWS : Example Flow');
    expect(interViewsBegin.group).toBe('Flow');
    expect(interViewsBegin.suffix).toBe(' (Flow)');

    const pbDetailEnd = pbBegin.children[2] as TimedNode;
    expect(pbDetailEnd.type).toBe('FLOW_START_INTERVIEW_END');

    expect(interViewsBegin.children.length).toBe(2);
    const interViewBegin = interViewsBegin.children[0];
    expect(interViewBegin.type).toBe('FLOW_START_INTERVIEW_BEGIN');

    const interViewEnd = interViewsBegin.children[1];
    expect(interViewEnd.type).toBe('FLOW_START_INTERVIEW_END');
  });

  it('Root exitStamp should match last line pair with a duration', async () => {
    const log =
      '17:52:34.317 (1350000000)|EXECUTION_STARTED\n' +
      '17:52:35.317 (1363038330)|CODE_UNIT_STARTED|[EXTERNAL]|Workflow:01Id0000000roIX\n' +
      '17:52:35.370 (1363038331)|FLOW_START_INTERVIEWS_BEGIN|1\n' +
      '17:52:35.370 (1363038332)|FLOW_START_INTERVIEW_BEGIN|91080693a3c13822bcdbdd838a5180aed7a0e-5f03|Example Process Builder\n' +
      '17:52:35.370 (1363038333)|FLOW_START_INTERVIEWS_BEGIN|1\n' +
      '17:52:35.370 (1363038334)|FLOW_START_INTERVIEW_BEGIN|91080693a3c13822bcdbdd838a5180aed7a0e-5f03|Example Flow\n' +
      '17:52:35.370 (1363038335)|FLOW_START_INTERVIEW_END|91080693a3c13822bcdbdd838a5180aed7a0e-5f03|Example Flow\n' +
      '17:52:35.370 (1363038336)|FLOW_START_INTERVIEWS_END|1\n' +
      '17:52:35.370 (1363038337)|FLOW_START_INTERVIEW_END|91080693a3c13822bcdbdd838a5180aed7a0e-5f03|Example Process Builder\n' +
      '17:52:35.370 (1363038338)|FLOW_START_INTERVIEWS_END|1\n' +
      '17:52:35.317 (1363038339)|CODE_UNIT_FINISHED|Workflow:01Id0000000roIX\n' +
      '17:52:36.317 (1500000000)|EXECUTION_FINISHED\n' +
      '17:52:36.320 (1510000000)|FLOW_START_INTERVIEWS_BEGIN|2\n' +
      '17:52:36.320 (1520000000)|FLOW_START_INTERVIEWS_END|2\n' +
      '17:52:36.321 (1530000000)|FLOW_INTERVIEW_FINISHED_LIMIT_USAGE|SOQL queries: 0 out of 100';

    parseLog(log);
    const rootMethod = getRootMethod();
    // This should match the last node with a duration
    // The last log line is information only (duration is 0)
    // The last `FLOW_START_INTERVIEW_BEGIN` + `FLOW_START_INTERVIEW_END` are the last pair that will result in a duration
    expect(rootMethod.exitStamp).toBe(1530000000);
    expect(rootMethod.executionEndTime).toBe(1520000000);
  });

  it('Root exitStamp should match last line timestamp if none of the line pairs have duration', async () => {
    const log =
      '17:52:36.321 (1500000000)|FLOW_INTERVIEW_FINISHED_LIMIT_USAGE|SOQL queries: 0 out of 100\n' +
      '17:52:37.321 (1510000000)|FLOW_INTERVIEW_FINISHED_LIMIT_USAGE|SOQL queries: 1 out of 100\n' +
      '17:52:38.321 (1520000000)|FLOW_INTERVIEW_FINISHED_LIMIT_USAGE|SOQL queries: 2 out of 100\n' +
      '17:52:39.321 (1530000000)|FLOW_INTERVIEW_FINISHED_LIMIT_USAGE|SOQL queries: 3 out of 100\n';

    parseLog(log);
    const rootMethod = getRootMethod();
    expect(rootMethod.exitStamp).toBe(1530000000);
    expect(rootMethod.executionEndTime).toBe(0);
  });

  it('Entering Managed Package events should be merged', async () => {
    const log =
      '11:52:06.13 (100)|EXECUTION_STARTED\n' +
      '11:52:06.13 (200)|METHOD_ENTRY|[185]|01p4J00000FpS6t|ns.MyClass.myMethod()\n' +
      '11:52:06.13 (151717928)|ENTERING_MANAGED_PKG|ns\n' +
      '11:52:06.13 (300)|METHOD_EXIT|[185]|01p4J00000FpS6t|ns.MyClass.myMethod()\n' +
      '11:52:06.13 (400)|ENTERING_MANAGED_PKG|ns\n' +
      '11:52:06.13 (500)|ENTERING_MANAGED_PKG|ns\n' +
      '11:52:06.13 (600)|ENTERING_MANAGED_PKG|ns\n' +
      '11:52:06.13 (700)|ENTERING_MANAGED_PKG|ns2\n' +
      '11:52:06.13 (725)|DML_BEGIN|[194]|Op:Update|Type:ns2__MyObject__c|Rows:1\n' +
      '11:52:06.13 (750)|DML_END|[194]\n' +
      '11:52:06.13 (800)|ENTERING_MANAGED_PKG|ns2\n' +
      '11:52:06.13 (900)|ENTERING_MANAGED_PKG|ns2\n' +
      '11:52:06.13 (1000)|ENTERING_MANAGED_PKG|ns2\n' +
      '11:52:06.13 (1100)|ENTERING_MANAGED_PKG|ns2\n';
    parseLog(log);
    const rootMethod = getRootMethod();
    expect(rootMethod.children.length).toBe(1);
    expect(rootMethod.exitStamp).toBe(1100);
    expect(rootMethod.executionEndTime).toBe(1100);

    const rootChildren = rootMethod.children as Method[];
    //expect([]).toBe(rootChildren);
    const executionChildren = rootChildren[0].children as Method[];
    expect(executionChildren.length).toBe(3);
    expect(executionChildren[0].type).toBe('METHOD_ENTRY');
    expect(executionChildren[0].timestamp).toBe(200);
    expect(executionChildren[0].exitStamp).toBe(300);

    expect(executionChildren[1].type).toBe('ENTERING_MANAGED_PKG');
    expect(executionChildren[1].namespace).toBe('ns');
    expect(executionChildren[1].timestamp).toBe(400);
    expect(executionChildren[1].exitStamp).toBe(700);

    expect(executionChildren[2].type).toBe('ENTERING_MANAGED_PKG');
    expect(executionChildren[2].namespace).toBe('ns2');
    expect(executionChildren[2].timestamp).toBe(700);
    expect(executionChildren[2].exitStamp).toBe(1100);
    expect(executionChildren[2].children.length).toBe(1);
    expect(executionChildren[2].children[0].type).toBe('DML_BEGIN');
  });
});

describe('lineTypeMap tests', () => {
  it('Lines referenced by exitTypes should be exits', () => {
    for (const [_keyName, cls] of lineTypeMap) {
      const line = new cls([
        '14:32:07.563 (17358806534)',
        'DUMMY',
        '[10]',
        'Rows:3',
        '',
        'Rows:5',
      ]) as LogLine;
      if (line instanceof Method) {
        expect(line.exitTypes).not.toBe(null);
        expect(line.isExit).toBe(false);
        line.exitTypes.forEach((exitType) => {
          const exitCls = lineTypeMap.get(exitType);
          expect(exitCls).not.toBe(null);
          if (exitCls) {
            const exitLine = new exitCls([
              '14:32:07.563 (17358806534)',
              'DUMMY',
              '[10]',
              'Rows:3',
              '',
              'Rows:5',
            ]) as LogLine;
            expect(exitLine.isExit).toBe(true);
          }
        });
      }
    }
  });
});

describe('Log Settings tests', () => {
  const log =
    '43.0 APEX_CODE,FINE;APEX_PROFILING,NONE;CALLOUT,NONE;DB,INFO;NBA,NONE;SYSTEM,NONE;VALIDATION,INFO;VISUALFORCE,NONE;WAVE,NONE;WORKFLOW,INFO\n' +
    '09:18:22.6 (6508409)|USER_INFO|[EXTERNAL]|0050W000006W3LM|partner.nisar.ahmed@philips.com.m2odryrun1|Greenwich Mean Time|GMTZ\n' +
    '09:18:22.6 (6574780)|EXECUTION_STARTED';

  it('The settings should be found', () => {
    expect(getLogSettings(log)).not.toBe(null);
  });
  it('The settings should be as expected', () => {
    expect(getLogSettings(log)).toEqual([
      { key: 'APEX_CODE', level: 'FINE' },
      { key: 'APEX_PROFILING', level: 'NONE' },
      { key: 'CALLOUT', level: 'NONE' },
      { key: 'DB', level: 'INFO' },
      { key: 'NBA', level: 'NONE' },
      { key: 'SYSTEM', level: 'NONE' },
      { key: 'VALIDATION', level: 'INFO' },
      { key: 'VISUALFORCE', level: 'NONE' },
      { key: 'WAVE', level: 'NONE' },
      { key: 'WORKFLOW', level: 'INFO' },
    ]);
  });
});

describe('Recalculate durations tests', () => {
  it('Recalculates parent node', () => {
    const node = new Method(['14:32:07.563 (1)', 'DUMMY'], [], null, 'method', '');
    node.exitStamp = 3;

    node.recalculateDurations();
    expect(node.duration).toBe(2);
    expect(node.selfTime).toBe(2);
  });
  it('Children are subtracted from net duration', () => {
    const node = new Method(['14:32:07.563 (0)', 'DUMMY'], [], null, 'method', ''),
      child1 = new Method(['14:32:07.563 (10)', 'DUMMY'], [], null, 'method', ''),
      child2 = new Method(['14:32:07.563 (70)', 'DUMMY'], [], null, 'method', '');
    node.exitStamp = 100;
    child1.duration = 50;
    child2.duration = 25;
    node.addChild(child1);
    node.addChild(child2);
    node.recalculateDurations();
    expect(node.duration).toBe(100);
    expect(node.selfTime).toBe(25);
  });
});

<<<<<<< HEAD
describe('Line Type Tests', () => {
  it('SOQL Explain null when no plan available ', () => {
    const qp = new SOQLExecuteExplainLine([
      '6:22:36.91 (2106345473)',
      'SOQL_EXECUTE_EXPLAIN',
      '[19]',
      'No explain plan is available',
    ]);

    expect(qp.cardinality).toBe(null);
    expect(qp.fields).toBe(null);
    expect(qp.leadingOperationType).toBe(null);
    expect(qp.relativeCost).toBe(null);
    expect(qp.sObjectCardinality).toBe(null);
    expect(qp.sObjectType).toBe(null);
=======
describe('lineTypeMap tests', () => {
  it('Lines referenced by exitTypes should be exits', () => {
    for (const lineType of lineTypeMap.values()) {
      const line = new lineType([
        '14:32:07.563 (17358806534)',
        'DUMMY',
        '[10]',
        'Rows:3',
        '',
        'Rows:5',
      ]) as LogLine;
      if (line instanceof Method) {
        expect(line.exitTypes).not.toBe(null);
        expect(line.isExit).toBe(false);
        line.exitTypes.forEach((exitType) => {
          const exitCls = lineTypeMap.get(exitType);
          expect(exitCls).not.toBe(null);
          const exitLine = new exitCls!([
            '14:32:07.563 (17358806534)',
            'DUMMY',
            '[10]',
            'Rows:3',
            '',
            'Rows:5',
          ]) as LogLine;
          expect(exitLine.isExit).toBe(true);
        });
      }
    }
>>>>>>> 384a87ab
  });
});<|MERGE_RESOLUTION|>--- conflicted
+++ resolved
@@ -254,37 +254,6 @@
     expect(cpuUsed).toBe(0);
   });
 
-<<<<<<< HEAD
-  it('should parse SOQL lines', async () => {
-    const log =
-      '09:18:22.6 (6508409)|USER_INFO|[EXTERNAL]|0050W000006W3LM|jwilson@57dev.financialforce.com|Greenwich Mean Time|GMT+01:00\r\n' +
-      '09:18:22.6 (6574780)|EXECUTION_STARTED\r\n' +
-      '06:22:49.429 (15821966627)|SOQL_EXECUTE_BEGIN|[895]|Aggregations:2|SELECT Id FROM MySObject__c WHERE Id = :recordId\n' +
-      '06:22:49.429 (15861642580)|SOQL_EXECUTE_EXPLAIN|[895]|TableScan on MySObject__c : [MyField__c, AnotherField__c], cardinality: 2, sobjectCardinality: 2, relativeCost 1.3\n' +
-      '06:22:49.429 (15861665431)|SOQL_EXECUTE_END|[895]|Rows:50\n' +
-      '09:19:13.82 (51595120059)|EXECUTION_FINISHED\n';
-
-    parseLog(log);
-    expect(logLines.length).toEqual(5);
-    expect(logLines[0]).toBeInstanceOf(ExecutionStartedLine);
-
-    const soqlLine = logLines[1] as SOQLExecuteBeginLine;
-    expect(soqlLine.type).toEqual('SOQL_EXECUTE_BEGIN');
-    expect(soqlLine.aggregations).toEqual(2);
-    expect(logLines[2].type).toEqual('SOQL_EXECUTE_EXPLAIN');
-    expect(logLines[3].type).toEqual('SOQL_EXECUTE_END');
-    expect(logLines[3].rowCount).toEqual(50);
-    expect(logLines[4]).toBeInstanceOf(ExecutionFinishedLine);
-
-    const soqlExplain = logLines[2] as SOQLExecuteExplainLine;
-    expect(soqlExplain.type).toEqual('SOQL_EXECUTE_EXPLAIN');
-    expect(soqlExplain.cardinality).toEqual(2);
-    expect(soqlExplain.fields).toEqual(['MyField__c', 'AnotherField__c']);
-    expect(soqlExplain.leadingOperationType).toEqual('TableScan');
-    expect(soqlExplain.relativeCost).toEqual(1.3);
-    expect(soqlExplain.sObjectCardinality).toEqual(2);
-    expect(soqlExplain.sObjectType).toEqual('MySObject__c');
-=======
   it('VF_APEX_CALL_START for ApexMessages calls should have no exittypes', async () => {
     const log = `09:15:43.263 (263506132)|VF_APEX_CALL_START|[EXTERNAL]|/apexpage/pagemessagescomponentcontroller.apex <init>
     09:15:43.263 (263714319)|VF_APEX_CALL_START|[EXTERNAL]|/apexpage/pagemessagescomponentcontroller.apex set(conEscape)
@@ -317,7 +286,37 @@
     methods.forEach((line) => {
       expect(line.exitTypes.length).toBe(0);
     });
->>>>>>> 384a87ab
+  });
+
+  it('should parse SOQL lines', async () => {
+    const log =
+      '09:18:22.6 (6508409)|USER_INFO|[EXTERNAL]|0050W000006W3LM|jwilson@57dev.financialforce.com|Greenwich Mean Time|GMT+01:00\r\n' +
+      '09:18:22.6 (6574780)|EXECUTION_STARTED\r\n' +
+      '06:22:49.429 (15821966627)|SOQL_EXECUTE_BEGIN|[895]|Aggregations:2|SELECT Id FROM MySObject__c WHERE Id = :recordId\n' +
+      '06:22:49.429 (15861642580)|SOQL_EXECUTE_EXPLAIN|[895]|TableScan on MySObject__c : [MyField__c, AnotherField__c], cardinality: 2, sobjectCardinality: 2, relativeCost 1.3\n' +
+      '06:22:49.429 (15861665431)|SOQL_EXECUTE_END|[895]|Rows:50\n' +
+      '09:19:13.82 (51595120059)|EXECUTION_FINISHED\n';
+
+    parseLog(log);
+    expect(logLines.length).toEqual(5);
+    expect(logLines[0]).toBeInstanceOf(ExecutionStartedLine);
+
+    const soqlLine = logLines[1] as SOQLExecuteBeginLine;
+    expect(soqlLine.type).toEqual('SOQL_EXECUTE_BEGIN');
+    expect(soqlLine.aggregations).toEqual(2);
+    expect(logLines[2].type).toEqual('SOQL_EXECUTE_EXPLAIN');
+    expect(logLines[3].type).toEqual('SOQL_EXECUTE_END');
+    expect(logLines[3].rowCount).toEqual(50);
+    expect(logLines[4]).toBeInstanceOf(ExecutionFinishedLine);
+
+    const soqlExplain = logLines[2] as SOQLExecuteExplainLine;
+    expect(soqlExplain.type).toEqual('SOQL_EXECUTE_EXPLAIN');
+    expect(soqlExplain.cardinality).toEqual(2);
+    expect(soqlExplain.fields).toEqual(['MyField__c', 'AnotherField__c']);
+    expect(soqlExplain.leadingOperationType).toEqual('TableScan');
+    expect(soqlExplain.relativeCost).toEqual(1.3);
+    expect(soqlExplain.sObjectCardinality).toEqual(2);
+    expect(soqlExplain.sObjectType).toEqual('MySObject__c');
   });
 });
 
@@ -624,24 +623,7 @@
   });
 });
 
-<<<<<<< HEAD
 describe('Line Type Tests', () => {
-  it('SOQL Explain null when no plan available ', () => {
-    const qp = new SOQLExecuteExplainLine([
-      '6:22:36.91 (2106345473)',
-      'SOQL_EXECUTE_EXPLAIN',
-      '[19]',
-      'No explain plan is available',
-    ]);
-
-    expect(qp.cardinality).toBe(null);
-    expect(qp.fields).toBe(null);
-    expect(qp.leadingOperationType).toBe(null);
-    expect(qp.relativeCost).toBe(null);
-    expect(qp.sObjectCardinality).toBe(null);
-    expect(qp.sObjectType).toBe(null);
-=======
-describe('lineTypeMap tests', () => {
   it('Lines referenced by exitTypes should be exits', () => {
     for (const lineType of lineTypeMap.values()) {
       const line = new lineType([
@@ -670,6 +652,21 @@
         });
       }
     }
->>>>>>> 384a87ab
+  });
+
+  it('SOQL Explain null when no plan available ', () => {
+    const qp = new SOQLExecuteExplainLine([
+      '6:22:36.91 (2106345473)',
+      'SOQL_EXECUTE_EXPLAIN',
+      '[19]',
+      'No explain plan is available',
+    ]);
+
+    expect(qp.cardinality).toBe(null);
+    expect(qp.fields).toBe(null);
+    expect(qp.leadingOperationType).toBe(null);
+    expect(qp.relativeCost).toBe(null);
+    expect(qp.sObjectCardinality).toBe(null);
+    expect(qp.sObjectType).toBe(null);
   });
 });