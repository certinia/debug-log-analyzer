#timeInMS {
  width: 4rem;
}
.buttonContainer {
  display: flex;
  flex-direction: row;
  align-items: center;
  padding: 5px;
  margin-bottom: 10px;
}
.buttonContainer button {
  /* display: block; */
  margin: 5px;
}
.filterItem {
  margin: 5px;
}
#treeScroll {
  overflow: scroll;
  white-space: nowrap;
  flex: 1;
}
#tree {
  white-space: nowrap;
  height: 0;
}
#tree .count {
  color: red;
  margin-right: 5px;
}
#breadcrumb {
  background-color: aliceblue;
  white-space: nowrap;
  overflow-x: auto;
}
.crumb {
  display: inline-block;
  padding: 0 5px;
  background-color: beige;
  border: solid 1px blue;
  border-radius: 10px;
  margin: 4px 2px 10px 2px;
  white-space: nowrap;
  font-size: 10pt;
}
.node {
  margin-top: 2px;
  white-space: pre;
}
.node.system {
  display: block;
}
.node.formula {
<<<<<<< HEAD
  display: inline-block;  /* make different to .node.system to stop rollup from combining them */
=======
  display: inline-block; /* make different to .node.system to stop rollup from combining them */
>>>>>>> b04201ce
}
.childContainer {
  margin-left: 24px;
}
.block {
  margin-top: 2px;
  white-space: pre;
  /* This is emulate the effect of hanging indent on text */
  padding-left: 1em;
  text-indent: -1em;
}
.detail {
  display: none;
<<<<<<< HEAD
}
.marked {
  border: dashed blue 2px;
=======
>>>>>>> b04201ce
}
.toggle {
  cursor: pointer;
  margin-right: 4px;
  padding: 2px;
  border: 1px solid silver;
  display: inline-block;
  width: 10px;
  text-align: center;
  line-height: 10px;
}
.indent {
}
.hide {
  display: none;
}<|MERGE_RESOLUTION|>--- conflicted
+++ resolved
@@ -51,11 +51,7 @@
   display: block;
 }
 .node.formula {
-<<<<<<< HEAD
-  display: inline-block;  /* make different to .node.system to stop rollup from combining them */
-=======
   display: inline-block; /* make different to .node.system to stop rollup from combining them */
->>>>>>> b04201ce
 }
 .childContainer {
   margin-left: 24px;
@@ -69,12 +65,9 @@
 }
 .detail {
   display: none;
-<<<<<<< HEAD
 }
 .marked {
   border: dashed blue 2px;
-=======
->>>>>>> b04201ce
 }
 .toggle {
   cursor: pointer;
