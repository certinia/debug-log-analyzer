--- conflicted
+++ resolved
@@ -7,14 +7,9 @@
     "lint": "concurrently 'eslint modules --ext ts' 'npm run tsc:lint'",
     "watch": "rollup -w -c rollup.config.mjs",
     "web": "http-server",
-<<<<<<< HEAD
     "debug": "concurrently 'pnpm:web' 'pnpm:watch'",
-    "prettier-format": "prettier 'modules/**/*.ts' --write"
-=======
-    "debug": "concurrently 'npm:web' 'npm:watch'",
     "prettier-format": "prettier 'modules/**/*.ts' --write",
     "tsc:lint": "tsc --noemit --skipLibCheck"
->>>>>>> 53cfa31a
   },
   "version": "0.1.0",
   "dependencies": {
