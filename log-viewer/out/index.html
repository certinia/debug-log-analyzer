<!DOCTYPE HTML>
<html lang="en">
	<head>
    <meta charset="UTF-8">
    <meta name="viewport" content="width=device-width, initial-scale=1">
    <title>Log Viewer</title>
    <meta name="description" content="Analyzer for Salesforce debug logs - Visualize code execution via a Flame graph and identify performance and SOQL/DML problems via Method and Database analysis">
		<script type="text" id="LOG_FILE_NAME">@@name</script>
		<script type="text" id="LOG_FILE_PATH">@@path</script>
		<script type="text" id="LOG_FILE_URI">sample.log</script>
		<style>
			html {
				width: 100%;
				height: 100%;
			}
			body {
				color: var(--vscode-editor-foreground);
				font-family: monospace;
				font-weight: normal;
				font-size: var(--vscode-editor-font-size);
				height: 100%;
				display: flex;
				flex-direction: column;
			}
		</style>

    <script type="module" defer crossorigin="anonymous" src="bundle.js"></script>
	</head>

	<body>
		<div id="status" class="statusBar">No log</div>
		<div id="logSettings"></div>
		<div class="tabHolder">
			<div class="tab selected" id="timelineTab" data-show="timelineView">Timeline</div>
			<div class="tab" id="treeTab" data-show="treeView">Call Tree</div>
			<div class="tab" id="analysisTab" data-show="analysisView">Analysis</div>
			<div class="tab" id="databaseTab" data-show="dbView">Database</div>
			<a class="helpLink" id="helpButton">Help</a>
			<div class="tabPad"></div>
		</div>
		<div class="tabber">
			<div id="timelineView" class="tabItem selected">
				<div id="tooltip"></div>
				<div id="timelineWrapper">
					<canvas id='timeline'></canvas>
				</div>
				<div id="timelineKey"></div>
			</div>

			<div id="treeView" class="tabItem">
				<div class='buttonContainer'>
					<button id="expandAll">Expand All</button>
					<button id="collapseAll">Collapse All</button>
					<input id="hideDetails" class="filterItem" type="checkbox" checked />
					<label for="hideDetails">Hide details</label>
					<input id="hideSystem" class="filterItem" type="checkbox" />
					<label for="hideSystem">Hide system calls</label>
					<input id="hideFormula" class="filterItem" type="checkbox" />
					<label for="hideFormula">Hide formulas</label>
					<input id="hideUnder" class="filterItem" type="checkbox" />
					<label for="hideUnder">Hide under</label>
					<input id="hideUnderTime" class="filterItem" type="number" min="0">
						<span>ms</span>
          </input>
				</div>
				<div id="breadcrumb"></div>
				<div id="treeScroll">
					<div id='tree'></div>
				</div>
			</div>

			<div id="analysisView" class="tabItem">
				<div class="buttonContainer">
					<label for="sortField">Sort field:</label>
					<select id="sortField">
						<option value="selfTime">Self Time</option>
						<option value="duration">Total Time</option>
						<option value="count">Count</option>
						<option value="name">Name</option>
					</select>
					<input id="sortAscending" type="checkbox">
					<label for="sortAscending">Sort ascending</label>
				</div>
				<div id='analysisHeader' class="analysis"></div>
				<div class="analysisScroller">
					<div id='analysis' class="analysis"></div>
				</div>
				<div id='analysisFooter' class="analysis"></div>
			</div>

			<div id="dbView" class="tabItem">
<<<<<<< HEAD
          <div class="dbContent">
            <div id="dbDmlTable"></div>
            <div id="dbSoqlTable"></div>
          </div>
=======
        <div id="dbContainer">
          <div id="dmlTableContainer"></div>
          <div id="soqlTableContainer"></div>
        </div>
>>>>>>> 89cd63cf
			</div>

		</div>
	</body>
</html><|MERGE_RESOLUTION|>--- conflicted
+++ resolved
@@ -89,17 +89,10 @@
 			</div>
 
 			<div id="dbView" class="tabItem">
-<<<<<<< HEAD
-          <div class="dbContent">
-            <div id="dbDmlTable"></div>
-            <div id="dbSoqlTable"></div>
-          </div>
-=======
         <div id="dbContainer">
           <div id="dmlTableContainer"></div>
           <div id="soqlTableContainer"></div>
         </div>
->>>>>>> 89cd63cf
 			</div>
 
 		</div>
