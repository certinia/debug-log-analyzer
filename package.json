{
  "name": "lana-ws",
  "private": true,
  "devDependencies": {
<<<<<<< HEAD
    "@rollup/plugin-json": "^6.0.0",
    "@swc/core": "^1.3.58",
=======
    "@rollup/plugin-commonjs": "^25.0.0",
    "@rollup/plugin-node-resolve": "^15.1.0",
    "@rollup/plugin-terser": "^0.4.3",
    "@rollup/plugin-typescript": "^11.1.1",
    "@swc/core": "^1.3.62",
    "@swc/helpers": "^0.5.1",
>>>>>>> 0fe2224a
    "@swc/jest": "^0.2.26",
    "@trivago/prettier-plugin-sort-imports": "^4.1.1",
    "@types/jest": "^29.5.2",
    "@typescript-eslint/eslint-plugin": "^5.59.9",
    "@typescript-eslint/parser": "^5.59.9",
    "concurrently": "^8.1.0",
    "eslint-config-prettier": "^8.8.0",
    "eslint-plugin-prettier": "^4.2.1",
    "husky": "^8.0.3",
    "jest": "^29.5.0",
    "jest-environment-jsdom": "^29.5.0",
    "lint-staged": "^13.2.2",
    "prettier": "^2.8.8",
    "rollup": "^3.24.0",
    "rollup-plugin-copy": "^3.4.0",
    "rollup-plugin-polyfill-node": "^0.12.0",
    "rollup-plugin-postcss": "^4.0.2",
    "rollup-plugin-swc3": "^0.8.2"
  },
  "scripts": {
    "preinstall": "npx only-allow pnpm",
    "build": "NODE_ENV=production pnpm run build:dev",
    "build:dev": "concurrently 'rm -rf lana/out && rollup -c rollup.config.mjs' 'pnpm --filter log-viewer tsc:lint' 'pnpm --filter lana tsc:lint'",
    "watch": "rm -rf lana/out && rollup -w -c rollup.config.mjs",
    "prepare": "husky install",
    "lint": "concurrently 'eslint . --ext ts' 'pnpm --filter 'log-viewer' tsc:lint' 'pnpm --filter lana tsc:lint'",
    "test": "jest",
    "test:ci": "jest --runInBand"
  },
  "lint-staged": {
    "*.{ts,css,md}": "prettier --write"
  }
}<|MERGE_RESOLUTION|>--- conflicted
+++ resolved
@@ -2,17 +2,13 @@
   "name": "lana-ws",
   "private": true,
   "devDependencies": {
-<<<<<<< HEAD
     "@rollup/plugin-json": "^6.0.0",
-    "@swc/core": "^1.3.58",
-=======
     "@rollup/plugin-commonjs": "^25.0.0",
     "@rollup/plugin-node-resolve": "^15.1.0",
     "@rollup/plugin-terser": "^0.4.3",
     "@rollup/plugin-typescript": "^11.1.1",
     "@swc/core": "^1.3.62",
     "@swc/helpers": "^0.5.1",
->>>>>>> 0fe2224a
     "@swc/jest": "^0.2.26",
     "@trivago/prettier-plugin-sort-imports": "^4.1.1",
     "@types/jest": "^29.5.2",
