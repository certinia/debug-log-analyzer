{
  "name": "lana-ws",
  "private": true,
  "devDependencies": {
    "@rollup/plugin-commonjs": "^25.0.7",
    "@rollup/plugin-json": "^6.0.1",
    "@rollup/plugin-node-resolve": "^15.2.3",
    "@rollup/plugin-terser": "^0.4.4",
<<<<<<< HEAD
    "@swc/core": "^1.3.93",
    "@swc/helpers": "^0.5.3",
    "@swc/jest": "^0.2.29",
    "@trivago/prettier-plugin-sort-imports": "^4.2.0",
    "@types/jest": "^29.5.6",
    "@typescript-eslint/eslint-plugin": "^6.8.0",
    "@typescript-eslint/parser": "^6.8.0",
    "concurrently": "^8.2.2",
    "eslint-config-prettier": "^9.0.0",
    "husky": "^8.0.3",
    "jest": "^29.7.0",
    "jest-environment-jsdom": "^29.7.0",
    "lint-staged": "^15.0.2",
    "prettier": "^3.0.3",
=======
    "@swc/core": "^1.3.96",
    "@swc/helpers": "^0.5.3",
    "@swc/jest": "^0.2.29",
    "@trivago/prettier-plugin-sort-imports": "^4.2.1",
    "@types/jest": "^29.5.7",
    "@typescript-eslint/eslint-plugin": "^5.62.0",
    "@typescript-eslint/parser": "^5.62.0",
    "concurrently": "^8.2.2",
    "eslint-config-prettier": "^8.10.0",
    "eslint-plugin-prettier": "^4.2.1",
    "husky": "^8.0.3",
    "jest": "^29.7.0",
    "jest-environment-jsdom": "^29.7.0",
    "lint-staged": "^13.3.0",
    "prettier": "^2.8.8",
>>>>>>> f975ecb4
    "rollup": "^3.29.4",
    "rollup-plugin-copy": "^3.5.0",
    "rollup-plugin-minify-html": "^1.0.0",
    "rollup-plugin-polyfill-node": "^0.12.0",
    "rollup-plugin-postcss": "^4.0.2",
<<<<<<< HEAD
    "rollup-plugin-swc3": "^0.10.2"
=======
    "rollup-plugin-swc3": "^0.10.3"
>>>>>>> f975ecb4
  },
  "scripts": {
    "bump-prerelease": "node ./scripts/pre-release.js",
    "preinstall": "npx only-allow pnpm",
    "build": "NODE_ENV=production pnpm run build:dev",
    "build:dev": "concurrently -r -g 'rm -rf lana/out && rollup -c rollup.config.mjs' 'tsc --noemit --skipLibCheck -p log-viewer/tsconfig.json' 'tsc --noemit --skipLibCheck -p lana/tsconfig.json'",
    "watch": "rm -rf lana/out && rollup -w -c rollup.config.mjs",
    "prepare": "husky install",
    "lint": "concurrently -r -g 'eslint . --ext ts' 'prettier **/*.{ts,css,md,scss} --check' 'tsc --noemit --skipLibCheck -p log-viewer/tsconfig.json' 'tsc --noemit --skipLibCheck -p lana/tsconfig.json'",
    "test": "jest",
    "test:ci": "jest --runInBand",
    "prettier-format": "prettier '**/*.ts' --write"
  },
  "lint-staged": {
    "*.{ts,css,md,scss}": "prettier --write"
  },
  "pnpm": {
    "patchedDependencies": {
      "@salesforce/bunyan@2.0.0": "patches/@salesforce__bunyan@2.0.0.patch"
    },
    "overrides": {
      "@salesforce/core>jsforce": "^2.0.0-beta.27",
      "@salesforce/apex-node>@salesforce/core": "^4.3.11",
      "@apexdevtools/sfdx-auth-helper>jsforce": "^2.0.0-beta.27",
      "@apexdevtools/sfdx-auth-helper>@salesforce/core": "^4.3.11"
    }
  }
}<|MERGE_RESOLUTION|>--- conflicted
+++ resolved
@@ -6,11 +6,10 @@
     "@rollup/plugin-json": "^6.0.1",
     "@rollup/plugin-node-resolve": "^15.2.3",
     "@rollup/plugin-terser": "^0.4.4",
-<<<<<<< HEAD
-    "@swc/core": "^1.3.93",
+    "@swc/core": "^1.3.96",
     "@swc/helpers": "^0.5.3",
     "@swc/jest": "^0.2.29",
-    "@trivago/prettier-plugin-sort-imports": "^4.2.0",
+    "@trivago/prettier-plugin-sort-imports": "^4.2.1",
     "@types/jest": "^29.5.6",
     "@typescript-eslint/eslint-plugin": "^6.8.0",
     "@typescript-eslint/parser": "^6.8.0",
@@ -21,33 +20,12 @@
     "jest-environment-jsdom": "^29.7.0",
     "lint-staged": "^15.0.2",
     "prettier": "^3.0.3",
-=======
-    "@swc/core": "^1.3.96",
-    "@swc/helpers": "^0.5.3",
-    "@swc/jest": "^0.2.29",
-    "@trivago/prettier-plugin-sort-imports": "^4.2.1",
-    "@types/jest": "^29.5.7",
-    "@typescript-eslint/eslint-plugin": "^5.62.0",
-    "@typescript-eslint/parser": "^5.62.0",
-    "concurrently": "^8.2.2",
-    "eslint-config-prettier": "^8.10.0",
-    "eslint-plugin-prettier": "^4.2.1",
-    "husky": "^8.0.3",
-    "jest": "^29.7.0",
-    "jest-environment-jsdom": "^29.7.0",
-    "lint-staged": "^13.3.0",
-    "prettier": "^2.8.8",
->>>>>>> f975ecb4
     "rollup": "^3.29.4",
     "rollup-plugin-copy": "^3.5.0",
     "rollup-plugin-minify-html": "^1.0.0",
     "rollup-plugin-polyfill-node": "^0.12.0",
     "rollup-plugin-postcss": "^4.0.2",
-<<<<<<< HEAD
-    "rollup-plugin-swc3": "^0.10.2"
-=======
     "rollup-plugin-swc3": "^0.10.3"
->>>>>>> f975ecb4
   },
   "scripts": {
     "bump-prerelease": "node ./scripts/pre-release.js",
