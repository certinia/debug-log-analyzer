--- conflicted
+++ resolved
@@ -2,24 +2,13 @@
  * Copyright (c) 2020 FinancialForce.com, inc. All rights reserved.
  */
 
-<<<<<<< HEAD
-import { ExtensionContext, Uri, window, workspace } from "vscode";
-import { appName } from "./AppSettings";
-=======
 import { Uri, window, workspace } from 'vscode';
-import { appName } from './Main';
->>>>>>> b04201ce
+import { appName } from './AppSettings';
 
 export class Display {
   private outputChannel = window.createOutputChannel(appName);
 
-<<<<<<< HEAD
-  constructor(context: ExtensionContext) { }
-
-  output(message: string, showChannel: boolean = false) {
-=======
   output(message: string, showChannel = false) {
->>>>>>> b04201ce
     if (showChannel) {
       this.outputChannel.show(true);
     }
