/*
 * Copyright (c) 2020 Certinia Inc. All rights reserved.
 */
import { Uri, window } from 'vscode';
<<<<<<< HEAD
import { type WebviewPanel } from 'vscode';

import { appName } from '../AppSettings.js';
import { Context } from '../Context.js';
import { QuickPickWorkspace } from '../display/QuickPickWorkspace.js';
import { Command } from './Command.js';
import { type FetchLogCallBack, LogView } from './LogView.js';
=======

import { appName } from '../AppSettings';
import { Context } from '../Context';
import { QuickPickWorkspace } from '../display/QuickPickWorkspace';
import { Command } from './Command';
import { LogView } from './LogView';
>>>>>>> 4f692242

export class ShowLogAnalysis {
  static getCommand(context: Context): Command {
    return new Command('showLogAnalysis', 'Log: Show Apex Log Analysis', (uri: Uri) =>
      ShowLogAnalysis.safeCommand(context, uri),
    );
  }

  static apply(context: Context): void {
    ShowLogAnalysis.getCommand(context).register(context);
    context.display.output(`Registered command '${appName}: Show Log'`);
  }

  private static async safeCommand(context: Context, uri: Uri): Promise<void> {
    try {
      return ShowLogAnalysis.command(context, uri);
    } catch (err: unknown) {
      const msg = err instanceof Error ? err.message : String(err);
      context.display.showErrorMessage(`Error showing logfile: ${msg}`);
      return Promise.resolve();
    }
  }

  private static async command(context: Context, uri: Uri): Promise<void> {
    const filePath = uri?.fsPath || window?.activeTextEditor?.document.fileName;

    if (filePath) {
      const ws = await QuickPickWorkspace.pickOrReturn(context);
      LogView.createView(ws, context, filePath);
    } else {
      context.display.showErrorMessage(
        'No file selected or the file is too large. Try again using the file explorer or text editor command.',
      );
      throw new Error(
        'No file selected or the file is too large. Try again using the file explorer or text editor command.',
      );
    }
  }
}<|MERGE_RESOLUTION|>--- conflicted
+++ resolved
@@ -2,22 +2,12 @@
  * Copyright (c) 2020 Certinia Inc. All rights reserved.
  */
 import { Uri, window } from 'vscode';
-<<<<<<< HEAD
-import { type WebviewPanel } from 'vscode';
 
 import { appName } from '../AppSettings.js';
 import { Context } from '../Context.js';
 import { QuickPickWorkspace } from '../display/QuickPickWorkspace.js';
 import { Command } from './Command.js';
-import { type FetchLogCallBack, LogView } from './LogView.js';
-=======
-
-import { appName } from '../AppSettings';
-import { Context } from '../Context';
-import { QuickPickWorkspace } from '../display/QuickPickWorkspace';
-import { Command } from './Command';
-import { LogView } from './LogView';
->>>>>>> 4f692242
+import { LogView } from './LogView.js';
 
 export class ShowLogAnalysis {
   static getCommand(context: Context): Command {
