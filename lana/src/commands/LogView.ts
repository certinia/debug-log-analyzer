--- conflicted
+++ resolved
@@ -4,13 +4,8 @@
 import { createReadStream, existsSync } from 'fs';
 import { writeFile } from 'fs/promises';
 import { homedir } from 'os';
-<<<<<<< HEAD
-import { basename, dirname, join } from 'path';
+import { basename, dirname, join, parse } from 'path';
 import { type WebviewPanel, window as vscWindow } from 'vscode';
-=======
-import { basename, dirname, join, parse } from 'path';
-import { WebviewPanel, window as vscWindow } from 'vscode';
->>>>>>> 4f692242
 import { Uri, commands, workspace } from 'vscode';
 
 import { Context } from '../Context.js';
@@ -32,11 +27,7 @@
     wsPath: string,
     context: Context,
     logPath: string,
-<<<<<<< HEAD
-    callback: FetchLogCallBack,
-=======
-    beforeSendLog?: Promise<void>
->>>>>>> 4f692242
+    beforeSendLog?: Promise<void>,
   ): Promise<WebviewPanel> {
     const panel = WebView.apply('logFile', 'Log: ' + basename(logPath), [
       Uri.file(join(context.context.extensionPath, 'out')),
