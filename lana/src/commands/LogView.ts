/*
 * Copyright (c) 2020 Certinia Inc. All rights reserved.
 */
<<<<<<< HEAD
import { createReadStream } from 'fs';
import { basename, dirname, join } from 'path';
import { WebviewPanel } from 'vscode';
import { Uri, commands, workspace } from 'vscode';
=======
import * as fs from 'fs';
import * as path from 'path';
import { Uri, WebviewPanel } from 'vscode';
import * as vscode from 'vscode';
>>>>>>> e83e64a6

import { Context } from '../Context';
import { OpenFileInPackage } from '../display/OpenFileInPackage';
import { WebView } from '../display/WebView';

interface WebViewLogFileRequest {
  cmd: string;
  text: string | undefined;
  typeName: string | undefined;
  path: string | undefined;
  options?: Record<string, never>;
}

export class LogFileException extends Error {
  constructor(message: string) {
    super(message);
    this.message = message;
    this.name = 'LogFileException';
  }
}

export class LogView {
  private static helpUrl = 'https://certinia.github.io/debug-log-analyzer/';

  static async createView(
    wsPath: string,
    context: Context,
    logPath: string
  ): Promise<WebviewPanel> {
    const panel = WebView.apply('logFile', 'Log: ' + basename(logPath), [
      Uri.file(join(context.context.extensionPath, 'out')),
      Uri.file(dirname(logPath)),
    ]);
    panel.webview.onDidReceiveMessage(
      (msg: WebViewLogFileRequest) => {
        const request = msg;

        switch (request.cmd) {
          case 'openPath':
            if (request.path) {
              context.display.showFile(request.path);
            }
            break;

          case 'openType': {
            if (request.typeName) {
              const parts = request.typeName.split('-');
              let line;
              if (parts.length > 1) {
                line = parseInt(parts[1]);
              }
              OpenFileInPackage.openFileForSymbol(wsPath, context, parts[0], line);
            }
            break;
          }

          case 'openHelp': {
            commands.executeCommand('vscode.open', Uri.parse(this.helpUrl));
            break;
          }

          case 'getConfig': {
            panel.webview.postMessage({
              command: 'getConfig',
              data: workspace.getConfiguration('lana'),
            });
            break;
          }

          case 'saveFile': {
            if (request.text && request.options?.defaultUri) {
              vscode.window
                .showSaveDialog({ defaultUri: Uri.file(request.options.defaultUri) })
                .then((fileInfos) => {
                  if (fileInfos && request.text) {
                    fs.promises.writeFile(fileInfos.path, request.text).catch((error) => {
                      const msg = error instanceof Error ? error.message : String(error);
                      vscode.window.showErrorMessage(`Unable to save file: ${msg}`);
                    });
                  }
                });
            }
            break;
          }

          case 'showError': {
            if (request.text) {
              vscode.window.showErrorMessage(request.text);
            }
            break;
          }
        }
      },
      undefined,
      []
    );

    return panel;
  }

  static async appendView(
    view: WebviewPanel,
    context: Context,
    logName: string,
    logPath: string
  ): Promise<WebviewPanel> {
    view.webview.html = await LogView.getViewContent(view, context, logName, logPath);
    return view;
  }

  private static async getViewContent(
    view: WebviewPanel,
    context: Context,
    logName: string,
    logPath: string
  ): Promise<string> {
    const logViewerRoot = join(context.context.extensionPath, 'out');
    const index = join(logViewerRoot, 'index.html');
    const bundleUri = view.webview.asWebviewUri(Uri.file(join(logViewerRoot, 'bundle.js')));
    const logPathUri = view.webview.asWebviewUri(Uri.file(logPath));
    const toReplace: { [key: string]: string } = {
      '@@name': logName, // eslint-disable-line @typescript-eslint/naming-convention
      '@@path': logPath, // eslint-disable-line @typescript-eslint/naming-convention
      'bundle.js': bundleUri.toString(true), // eslint-disable-line @typescript-eslint/naming-convention
      'sample.log': logPathUri.toString(true), // eslint-disable-line @typescript-eslint/naming-convention
    };

    const indexSrc = await this.getFile(index);
    return indexSrc.replace(/@@name|@@path|bundle.js|sample.log/gi, function (matched) {
      return toReplace[matched];
    });
  }

  private static async getFile(filePath: string): Promise<string> {
    let data = '';
    return new Promise((resolve, reject) => {
      createReadStream(filePath)
        .on('error', (error) => {
          reject(error);
        })
        .on('data', (row) => {
          data += row;
        })
        .on('end', () => {
          resolve(data);
        });
    });
  }
}<|MERGE_RESOLUTION|>--- conflicted
+++ resolved
@@ -1,17 +1,11 @@
 /*
  * Copyright (c) 2020 Certinia Inc. All rights reserved.
  */
-<<<<<<< HEAD
 import { createReadStream } from 'fs';
+import { writeFile } from 'fs/promises';
 import { basename, dirname, join } from 'path';
-import { WebviewPanel } from 'vscode';
+import { WebviewPanel, window as vscWindow } from 'vscode';
 import { Uri, commands, workspace } from 'vscode';
-=======
-import * as fs from 'fs';
-import * as path from 'path';
-import { Uri, WebviewPanel } from 'vscode';
-import * as vscode from 'vscode';
->>>>>>> e83e64a6
 
 import { Context } from '../Context';
 import { OpenFileInPackage } from '../display/OpenFileInPackage';
@@ -83,13 +77,13 @@
 
           case 'saveFile': {
             if (request.text && request.options?.defaultUri) {
-              vscode.window
+              vscWindow
                 .showSaveDialog({ defaultUri: Uri.file(request.options.defaultUri) })
                 .then((fileInfos) => {
                   if (fileInfos && request.text) {
-                    fs.promises.writeFile(fileInfos.path, request.text).catch((error) => {
+                    writeFile(fileInfos.path, request.text).catch((error) => {
                       const msg = error instanceof Error ? error.message : String(error);
-                      vscode.window.showErrorMessage(`Unable to save file: ${msg}`);
+                      vscWindow.showErrorMessage(`Unable to save file: ${msg}`);
                     });
                   }
                 });
@@ -99,7 +93,7 @@
 
           case 'showError': {
             if (request.text) {
-              vscode.window.showErrorMessage(request.text);
+              vscWindow.showErrorMessage(request.text);
             }
             break;
           }
