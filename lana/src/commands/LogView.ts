/*
 * Copyright (c) 2020 Certinia Inc. All rights reserved.
 */
<<<<<<< HEAD
import { createReadStream } from 'fs';
import { writeFile } from 'fs/promises';
import { basename, dirname, join } from 'path';
import { WebviewPanel, window as vscWindow } from 'vscode';
import { Uri, commands, workspace } from 'vscode';
=======
import * as fs from 'fs';
import { basename, dirname, join } from 'path';
import { Uri, WebviewPanel, workspace } from 'vscode';
import * as vscode from 'vscode';
>>>>>>> e7c95ae9

import { Context } from '../Context';
import { OpenFileInPackage } from '../display/OpenFileInPackage';
import { WebView } from '../display/WebView';

interface WebViewLogFileRequest {
  cmd: string;
  text: string | undefined;
  typeName: string | undefined;
  path: string | undefined;
  options?: Record<string, never>;
}

export class LogFileException extends Error {
  constructor(message: string) {
    super(message);
    this.message = message;
    this.name = 'LogFileException';
  }
}

export class LogView {
  private static helpUrl = 'https://certinia.github.io/debug-log-analyzer/';

  static async createView(
    wsPath: string,
    context: Context,
    logPath: string
  ): Promise<WebviewPanel> {
    const panel = WebView.apply('logFile', 'Log: ' + basename(logPath), [
<<<<<<< HEAD
      Uri.file(join(context.context.extensionPath, 'out')),
      Uri.file(dirname(logPath)),
=======
      vscode.Uri.file(join(context.context.extensionPath, 'out')),
      vscode.Uri.file(dirname(logPath)),
>>>>>>> e7c95ae9
    ]);
    panel.webview.onDidReceiveMessage(
      (msg: WebViewLogFileRequest) => {
        const request = msg;

        switch (request.cmd) {
          case 'openPath':
            if (request.path) {
              context.display.showFile(request.path);
            }
            break;

          case 'openType': {
            if (request.typeName) {
              const parts = request.typeName.split('-');
              let line;
              if (parts.length > 1) {
                line = parseInt(parts[1]);
              }
              OpenFileInPackage.openFileForSymbol(wsPath, context, parts[0], line);
            }
            break;
          }

          case 'openHelp': {
            commands.executeCommand('vscode.open', Uri.parse(this.helpUrl));
            break;
          }

          case 'getConfig': {
            panel.webview.postMessage({
              command: 'getConfig',
              data: workspace.getConfiguration('lana'),
            });
            break;
          }

          case 'saveFile': {
            if (request.text && request.options?.defaultUri) {
<<<<<<< HEAD
              vscWindow
                .showSaveDialog({ defaultUri: Uri.file(request.options.defaultUri) })
=======
              const defaultDir = (workspace.workspaceFolders || [])[0].uri.path;
              vscode.window
                .showSaveDialog({
                  defaultUri: Uri.file(join(defaultDir, request.options.defaultUri)),
                })
>>>>>>> e7c95ae9
                .then((fileInfos) => {
                  if (fileInfos && request.text) {
                    writeFile(fileInfos.path, request.text).catch((error) => {
                      const msg = error instanceof Error ? error.message : String(error);
                      vscWindow.showErrorMessage(`Unable to save file: ${msg}`);
                    });
                  }
                });
            }
            break;
          }

          case 'showError': {
            if (request.text) {
              vscWindow.showErrorMessage(request.text);
            }
            break;
          }
        }
      },
      undefined,
      []
    );

    return panel;
  }

  static async appendView(
    view: WebviewPanel,
    context: Context,
    logName: string,
    logPath: string
  ): Promise<WebviewPanel> {
    view.webview.html = await LogView.getViewContent(view, context, logName, logPath);
    return view;
  }

  private static async getViewContent(
    view: WebviewPanel,
    context: Context,
    logName: string,
    logPath: string
  ): Promise<string> {
    const logViewerRoot = join(context.context.extensionPath, 'out');
    const index = join(logViewerRoot, 'index.html');
<<<<<<< HEAD
    const bundleUri = view.webview.asWebviewUri(Uri.file(join(logViewerRoot, 'bundle.js')));
    const logPathUri = view.webview.asWebviewUri(Uri.file(logPath));
=======
    const bundleUri = view.webview.asWebviewUri(vscode.Uri.file(join(logViewerRoot, 'bundle.js')));
    const logPathUri = view.webview.asWebviewUri(vscode.Uri.file(logPath));
>>>>>>> e7c95ae9
    const toReplace: { [key: string]: string } = {
      '@@name': logName, // eslint-disable-line @typescript-eslint/naming-convention
      '@@path': logPath, // eslint-disable-line @typescript-eslint/naming-convention
      'bundle.js': bundleUri.toString(true), // eslint-disable-line @typescript-eslint/naming-convention
      'sample.log': logPathUri.toString(true), // eslint-disable-line @typescript-eslint/naming-convention
    };

    const indexSrc = await this.getFile(index);
    return indexSrc.replace(/@@name|@@path|bundle.js|sample.log/gi, function (matched) {
      return toReplace[matched];
    });
  }

  private static async getFile(filePath: string): Promise<string> {
    let data = '';
    return new Promise((resolve, reject) => {
      createReadStream(filePath)
        .on('error', (error) => {
          reject(error);
        })
        .on('data', (row) => {
          data += row;
        })
        .on('end', () => {
          resolve(data);
        });
    });
  }
}<|MERGE_RESOLUTION|>--- conflicted
+++ resolved
@@ -1,18 +1,11 @@
 /*
  * Copyright (c) 2020 Certinia Inc. All rights reserved.
  */
-<<<<<<< HEAD
 import { createReadStream } from 'fs';
 import { writeFile } from 'fs/promises';
 import { basename, dirname, join } from 'path';
 import { WebviewPanel, window as vscWindow } from 'vscode';
 import { Uri, commands, workspace } from 'vscode';
-=======
-import * as fs from 'fs';
-import { basename, dirname, join } from 'path';
-import { Uri, WebviewPanel, workspace } from 'vscode';
-import * as vscode from 'vscode';
->>>>>>> e7c95ae9
 
 import { Context } from '../Context';
 import { OpenFileInPackage } from '../display/OpenFileInPackage';
@@ -43,13 +36,8 @@
     logPath: string
   ): Promise<WebviewPanel> {
     const panel = WebView.apply('logFile', 'Log: ' + basename(logPath), [
-<<<<<<< HEAD
       Uri.file(join(context.context.extensionPath, 'out')),
       Uri.file(dirname(logPath)),
-=======
-      vscode.Uri.file(join(context.context.extensionPath, 'out')),
-      vscode.Uri.file(dirname(logPath)),
->>>>>>> e7c95ae9
     ]);
     panel.webview.onDidReceiveMessage(
       (msg: WebViewLogFileRequest) => {
@@ -89,16 +77,11 @@
 
           case 'saveFile': {
             if (request.text && request.options?.defaultUri) {
-<<<<<<< HEAD
+              const defaultDir = (workspace.workspaceFolders || [])[0].uri.path;
               vscWindow
-                .showSaveDialog({ defaultUri: Uri.file(request.options.defaultUri) })
-=======
-              const defaultDir = (workspace.workspaceFolders || [])[0].uri.path;
-              vscode.window
                 .showSaveDialog({
                   defaultUri: Uri.file(join(defaultDir, request.options.defaultUri)),
                 })
->>>>>>> e7c95ae9
                 .then((fileInfos) => {
                   if (fileInfos && request.text) {
                     writeFile(fileInfos.path, request.text).catch((error) => {
@@ -144,13 +127,8 @@
   ): Promise<string> {
     const logViewerRoot = join(context.context.extensionPath, 'out');
     const index = join(logViewerRoot, 'index.html');
-<<<<<<< HEAD
     const bundleUri = view.webview.asWebviewUri(Uri.file(join(logViewerRoot, 'bundle.js')));
     const logPathUri = view.webview.asWebviewUri(Uri.file(logPath));
-=======
-    const bundleUri = view.webview.asWebviewUri(vscode.Uri.file(join(logViewerRoot, 'bundle.js')));
-    const logPathUri = view.webview.asWebviewUri(vscode.Uri.file(logPath));
->>>>>>> e7c95ae9
     const toReplace: { [key: string]: string } = {
       '@@name': logName, // eslint-disable-line @typescript-eslint/naming-convention
       '@@path': logPath, // eslint-disable-line @typescript-eslint/naming-convention
