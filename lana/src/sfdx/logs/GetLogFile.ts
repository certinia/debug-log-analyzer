--- conflicted
+++ resolved
@@ -6,10 +6,6 @@
 
 export class GetLogFile {
   static async apply(path: string, logDir: string, logId: string): Promise<string> {
-<<<<<<< HEAD
-    return SFDX.apply(path, ['force:apex:log:get', `--outputdir ${logDir}`, `--logid ${logId}`]);
-=======
-    return SFDX.apply(path, ["force:apex:log:get", `--outputdir "${logDir}"`, `--logid ${logId}`]);
->>>>>>> 09944805
+    return SFDX.apply(path, ['force:apex:log:get', `--outputdir "${logDir}"`, `--logid ${logId}`]);
   }
 }