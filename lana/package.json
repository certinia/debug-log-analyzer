--- conflicted
+++ resolved
@@ -175,12 +175,8 @@
     "vscode:prepublish": "rm -rf out && pnpm -w run build"
   },
   "dependencies": {
-<<<<<<< HEAD
-    "@apexdevtools/apex-ls": "^5.9.0",
+    "@apexdevtools/apex-ls": "^5.10.0",
     "@apexdevtools/apex-parser": "^4.4.0",
-=======
-    "@apexdevtools/apex-ls": "^5.10.0",
->>>>>>> 46b5fcb7
     "@apexdevtools/sfdx-auth-helper": "^2.1.0",
     "@salesforce/apex-node": "^1.6.2"
   },
@@ -188,11 +184,7 @@
     "@types/node": "~22.16.3",
     "@types/vscode": "~1.99.1",
     "concurrently": "^9.2.0",
-<<<<<<< HEAD
-    "typescript": "^5.8.3",
+    "typescript": "^5.9.2",
     "antlr4ts": "0.5.0-alpha.4"
-=======
-    "typescript": "^5.9.2"
->>>>>>> 46b5fcb7
   }
 }