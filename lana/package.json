--- conflicted
+++ resolved
@@ -137,12 +137,8 @@
     "vscode:prepublish": "npm run compile",
     "compile": "npm run local-compile && npm run log-viewer && cp ../README.md ../CHANGELOG.md ../LICENSE.txt .",
     "local-compile": "rm -rf out && rollup -c rollup.config.js",
-<<<<<<< HEAD
+    "prettier-format": "prettier --config .prettierrc 'src/**/*.ts' --write",
     "watch": "rollup -w -c rollup.config.js",
-=======
-    "prettier-format": "prettier --config .prettierrc 'src/**/*.ts' --write",
-    "watch": "tsc -watch -p ./",
->>>>>>> b04201ce
     "pretest": "npm run compile && npm run lint",
     "lint": "eslint src --ext ts",
     "test": "node ./out/test/runTest.js",
@@ -154,27 +150,16 @@
     "pkgforce": "2.1.4"
   },
   "devDependencies": {
-<<<<<<< HEAD
     "@rollup/plugin-commonjs": "^22.0.0",
     "@rollup/plugin-node-resolve": "^13.0.0",
     "@rollup/plugin-typescript": "^8.0.0",
     "@types/node": "^16.x.x",
     "@types/vscode": "^1.0.0",
-    "@typescript-eslint/eslint-plugin": "^5.x.x",
-    "@typescript-eslint/parser": "^5.x.x",
-    "eslint": "^8.x.x",
-=======
-    "@rollup/plugin-commonjs": "^19.0.2",
-    "@rollup/plugin-node-resolve": "^13.0.4",
-    "@rollup/plugin-typescript": "^8.2.5",
-    "@types/node": "^12.11.7",
-    "@types/vscode": "^1.58.1",
     "@typescript-eslint/eslint-plugin": "^5.33.0",
     "@typescript-eslint/parser": "^5.33.0",
     "eslint-config-prettier": "^8.5.0",
     "eslint-plugin-prettier": "^4.2.1",
     "prettier": "^2.7.1",
->>>>>>> b04201ce
     "rollup": "^2.0.0",
     "rollup-plugin-terser": "^7.0.0",
     "tslib": "^2.0.0",
