--- conflicted
+++ resolved
@@ -20,12 +20,7 @@
     input: './lana/src/Main.ts',
     output: {
       format: 'cjs',
-<<<<<<< HEAD
       file: './lana/out/Main.js',
-=======
-      dir: './lana/out',
-      chunkFileNames: 'lana-[name].js',
->>>>>>> 4281229a
       sourcemap: false,
     },
     external: ['vscode'],
