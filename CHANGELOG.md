--- conflicted
+++ resolved
@@ -5,21 +5,14 @@
 The format is based on [Keep a Changelog](https://keepachangelog.com/en/1.0.0/),
 and this project adheres to [Semantic Versioning](https://semver.org/spec/v2.0.0.html).
 
-<<<<<<< HEAD
-## [1.7.1] - 2023-08-09
+## [1.7.1] - 2023-08-08
 
 ### Fixed
 
 - `Log: Show Apex Log Analysis` code lense not showing until another command is used first ([#340][#340])
-=======
-## [Unreleased]
-
-### Fixed
-
 - Go to Call Tree from SOQL detail Call Stack on the Database View ([#346][#346])
 
 ## [1.7.0] - 2023-08-04
->>>>>>> 54ca554d
 
 ### Added
 
@@ -233,11 +226,7 @@
 
 <!-- v1.7.1 -->
 
-<<<<<<< HEAD
 [#340]: https://github.com/certinia/debug-log-analyzer/issues/340
-
-<!-- Older Versions -->
-=======
 [#346]: https://github.com/certinia/debug-log-analyzer/issues/346
 
 <!-- v1.7.0 -->
@@ -254,7 +243,6 @@
 [#255]: https://github.com/certinia/debug-log-analyzer/issues/255
 
 <!-- Older versions -->
->>>>>>> 54ca554d
 
 [#11]: https://github.com/certinia/debug-log-analyzer/issues/11
 [#18]: https://github.com/certinia/debug-log-analyzer/issues/18
