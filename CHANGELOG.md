# Changelog

All notable changes to this project will be documented in this file.

The format is based on [Keep a Changelog](https://keepachangelog.com/en/1.0.0/),
and this project adheres to [Semantic Versioning](https://semver.org/spec/v2.0.0.html).

<<<<<<< HEAD
## [Unreleased]

### Changed

- Make dragging more obvious on the Timeline by showing different cursors ([#423][#423])
  - Show the pointer cursor by default when hovering the Timeline.
  - Show the grabbing cursor when the mouse is pressed down on the Timeline, to indicate drag is now possible.
  - Show the default cursor when hovering a Timeline event.
=======
## [1.10.2] - 2023-11-07

### Fixed

- Call Tree Show Details not showing and hiding correctly ([#433][#433])
- Infinite loading screen if file can not be found ([#435][#435])
- Many cases of UI jumping in the Database view when rows and groups are clicked ([#434][#434])
>>>>>>> 4f692242

## [1.10.1] - 2023-10-26

### Fixed

- Call Tree not showing `USER_DEBUG` content ([#429][#429])

## [1.10.0] - 2023-10-19

### Added

- Redesigned Navigation Bar ([#249][#249])
  - Help moved to icon in top right
  - Tabs now look and feel like vscode tabs
  - Log title redesigned for a more modern feel
  - Log Duration + Log Size now displayed as badges
  - Log issues show in a separate dialog when the issues count tag is clicked on the navigation bar
- Database View tweaks ([#279][#279])
  - Show full SOQL/ DML text instead of truncating
  - Show the detail panel by default, including call stack and SOQL issues.
- Database, Call Tree and Analysis View ([#279][#279])
  - New sort icon (up and down arrow) when a column is in an unsorted state
- Analysis View ([#279][#279])
  - Show full event text instead of truncating
- Show skeleton loading UIs / UI Outlines when waiting for the log to be processed e.g when running `Log: Retrieve Apex Log And Show Analysis` and `Log: Show Apex Log Analysis` ([#252][#252])
  - This could be waiting for the log to download from the org or to be parsed and processed.
- What's new notification to open the change log on upgrades ([#210][#210])
- Show the Certinia logo next to the currently opened Log Analyzer tab and next to the file name on the file list in the quick open menu ([#250][#250])
- The Log Analyzer will be published as a pre-release extension weekly ([#300][#300])
  - Click `Switch to Pre-Release Version` on the banner to get bleeding edge changes and help us to resolve bugs before the stable release.

### Changed

- Hyperlink styling to align with VSCode ([#248][#248])

### Fixed

- `Export to CSV` not working when a log was opened in a new VSCode window and not associated to a workspace ([#363][#363])

## [1.8.0]

Skipped due to adopting odd numbering for pre releases and even number for releases.

## [1.7.1] - 2023-08-10

### Fixed

- `Log: Show Apex Log Analysis` code lense not showing until another command is used first ([#340][#340])
- Go to Call Tree from SOQL detail Call Stack on the Database View ([#346][#346])

## [1.7.0] - 2023-08-04

### Added

- Call tree: Redesigned view ([#297][#297])
  - All columns are sortable ascending or descending by clicking the header
  - Child rows will be sorted within their parent
  - The name column has 3 states call order, ascending or descending
  - Columns for DML Count, SOQL Count, Throws Count, Rows Count, Total Time and Self Time
  - Range filtering with min and max values for the Total Time and Self Time columns
  - Keyboard navigation to move between selected rows. Use the up and down arrows for up and down and left and right to collapse or expand the tree
  - Virtualised rows means much better performance
- Analysis: Redesigned view ([#294][#294])
  - All columns are sortable ascending or descending by clicking the header
  - Columns to show Event Type, Aggregated Total Time and Aggregated Self Time
  - Virtualised row rendered to greatly improve performance
  - Group by Event Type to show aggregated totals for each type e.g See the Total Time for all `METHOD_ENTRY` events
  - Keyboard navigation to move between selected rows. Use the up and down arrows for up and down
- Analysis: Export data ([#25][#25])
  - Copy data to clipboard directly from Analysis grid by focusing on the grid and using `ctrl + c` or `cmd + c`
  - Export to CSV file using the `Export to CSV` action in the grid header menu
- Database: Export data ([#25][#25])
  - Copy data to clipboard directly from either the DML or SOQL grid by focusing on the grid and using `ctrl + c` or `cmd + c`
  - Export to CSV file using the `Export to CSV` action in the grid header menu
- Database: keyboard navigation ([#294][#294])
  - Keyboard navigation to move between selected rows. Use the up and down arrows for up and down. Left and right arrows will hide / show the detail panel,

### Changed

- Increase the supported log size for the go to log hyperlink to larger than 50MB ([#254][#254])
- Renamed `Log: Load Apex Log For Analysis` to `Log: Retrieve Apex Log And Show Analysis` ([#288][#288])
- Improve performance of `Log: Retrieve Apex Log And Show Analysis` ([#255][#255])
- Update minimum supported vscode version to v1.74.0 ([#280][#280])
- Support for more undocumented log events such as `NBA_*`, `ORG_CACHE_*`, `SESSION_CACHE_*`, `FUNCTION_INVOCATION_*` and more ([#246][#246])

### Fixed

- `ENTERING_MANAGED_PKG` events would wrongly have other events rollup into them ([#320][#320])
  - Note: This now means some events will no longer be rolled up into `ENTERING_MANAGED_PKG`
  - e.g `SOQL_BEGIN` will be between two `ENTERING_MANAGED_PKG` events instead of nested inside one
- Database page scrolls up when a grouped row neat bottom of grid is clicked ([#312][#312])

## [1.6.0] - 2023-05-19

### Added

- Redesigned Database tab ([#219][#219])
  - All columns are sortable ascending /descending by clicking the header
  - Added columns DML/ SOQL, Row Count, Total Time
  - Added specific columns for SOQL Selectivity + Aggregations
  - Added detail panel which is shown by clicking a row which shows the call stack for the specific DML / SOQL, clicking a link will go to the main call tree tab
  - The detail panel also shows a list of potential SOQL performance issues
  - Totals shown at the bottom of each column
  - SOQL/ DML is grouped by name by default, grouping can be removed to show the SOQL/ DML as a flat list
- `Log: Show Apex Log Analysis` code lens to the top of the currently open log file ([#199][#199])
  - This is a faster way to open the analysis
- Support for more file types when opening the analysis ([#199][#199])
  - The analysis can now be shown for any `.log` or `.txt` file that starts with the Apex debug log header
  - e.g `57.0 APEX_CODE,FINE;APEX_PROFILING,FINE;CALLOUT,NONE;DB,FINEST;NBA,INFO;SYSTEM,DEBUG;VALIDATION,INFO;VISUALFORCE,FINE;WAVE,INFO;WORKFLOW,INFO`
- The row count to the timeline tooltip for events which have one e.g `SOQL_EXECUTE_BEGIN`, `DML_BEGIN`, `SOSL_EXECUTE_BEGIN` ([#129][#129])
- Call Tree - Breadcrumbs shown at the top when clicking a row ([#142][#142])
- Call Tree - displaying variable value as well as variable names for `VARIABLE_ASSIGNMENT` events ([#235][#235])
- Call Tree - pretty formatting of JSON in `VARIABLE_ASSIGNMENT` events ([#235][#235])

### Changed

- Goto code from click to CMD/CTRL and click. Breadcrumbs are shown on click instead ([#142][#142])
- End time of events that start before `MAXIMUM DEBUG LOG SIZE REACHED` but have no matching end event, will now have their duration end before the `MAXIMUM DEBUG LOG SIZE REACHED` instead of extending to the very end of the log ([#264][#264])
  - This provides more accurate durations overall because we can not know what occurred during the `MAXIMUM DEBUG LOG SIZE REACHED` gap.

### Fixed

- Timeline not showing events if the event occurs outside the `EXECUTION_STARTED` + `EXECUTION_FINISHED` events ([#180][#180])
- Timeline incorrectly showing some `VF_APEX_CALL_START` events when dealing with ApexPage messages ([#212][#212])
- Timeline tooltip not shown when zooming ([#242][#242])
- Font sizes not correctly scaling in some places ([#238][#238])

## [1.5.2] - 2022-11-08

### Fixed

- Spaces not supported in output directory path when running `Log: Load Apex Log For Analysis` command ([#187][#187])
- Fixes `ENTERING_MANAGED_PKG` events not being displayed on timeline ([#188][#188])

## [1.5.1] - 2022-10-04

### Fixed

- Fixes custom timeline event colors not being used from vscode preferences ([#163][#163])

## [1.5.0] - 2022-08-08

### Added

- Call Tree filtering to hide nodes where total duration is less than a given time ([#112][#112])
- An `EXCEPTION_THROWN` marker (T) to supplement the`DML_BEGIN` (D) and `SOQL_EXECUTE_BEGIN` (S) markers on parent nodes ([#135][#135])
- Some missing line types: `DUPLICATE_DETECTION_BEGIN`, `DUPLICATE_DETECTION_END` and `DUPLICATE_DETECTION_RULE_INVOCATION` ([#139][#139])
- Salesforce Code Builder Support ([#23][#23])
  - Apex Log Analyzer to be published to the Open VSX Registry as well as the VSCode Marketplace

### Changed

- Rounded the log size on the `Log: Load Apex Log For Analysis` command results to 2DP ([#91][#91])
- Improved log parsing to tolerate false exits ([#88][#88])
  - Checks for false exits before un-winding the call stack, by checking down the stack to see if the EXIT matches something already on the stack.
- Greatly reduced CPU usage when Timeline is open but no changes are occurring ([#90][#90])
- Improved performance getting log file from an org when using the `Log: Load Apex Log For Analysis` command ([#123][#123])
- More easily differentiate between "Flows" and "Process Builders" in the timeline and call tree ([#114][#114])
- Counts on Call Tree for Throw (T), DML (D) & SOQL (S) markers, which shows how many of each statement type are descendants of a node ([#135][#135])

### Fixed

- Some detail lines not being shown on Call Tree ([#130][#130])
- Tooltip not hiding when moving to a part of timeline where the tooltip should not be shown ([#131][#131])
- Timeline background shown as black in some browsers ([#137][#137])
- The TRUNCATED marker (for methods which were not complete at the end of the log) not being shown ([#135][#135])
- The hide checkboxes not always un-hiding ([#135][#135])
- Some NullPointers ([#135][#135])

## [1.4.2] - 2022-03-14

### Fixed

- Timeline content disappearing when switching tabs + resizing ([#99][#99])
- Timeline flickering/resizing when tooltip moved to bottom right ([#87][#87])
- Timeline not displaying `VF_APEX_CALL_START` log events ([#97][#97])
- Incorrect Total Time on status bar and analysis tab ([#95][#95])
  - Now uses the timestamp of the last `EXECUTION_FINISHED` event to determine total time
  - If there are no `EXECUTION_FINISHED` events the last event with a timestamp is used
- Log parsing not handling both CRLF and LF line endings ([#108][#108])

## [1.4.1] - 2022-01-06

### Changed

- Reduced extension size

### Fixed

- Corrected README.md / CHANGELOG.md

## [1.4.0] - 2022-01-06

### Added

- Database tab shows the methods each SOQL or DML statement was made from ([#11][#11])
  - The method name can be clicked to navigate to it in the call tree
- Timeline shows a tooltip for log events ([#52][#52])
  - Shown when hovering the red (errors), blue (unexpected-end) and green (skipped-lines) sections on the timeline.
- Zoom on timeline ([#33][#33])
  - zoom to an accuracy of 0.001ms, time markers are shown with a ms time value and white line e.g 9600.001 ms
  - scroll up and down on the mouse to zoom in and out
  - zoom is based on position of mouse pointer, ensuring that position is kept on screen when zoomed in or out
  - scroll left and right on the mouse to move the time line left are right, when zoomed
  - click the mouse down and drag to move the timeline around both in the x and y direction, when zoomed
- Specify custom timeline event colors in vscode preferences ([#66][#66])
- Support for all [known log event types](https://developer.salesforce.com/docs/atlas.en-us.apexcode.meta/apexcode/apex_debugging_system_log_console.htm) ([#81][#81])
  - Includes events for `Database`, `Workflow`, `NBA`, `Validation`, `Callout`, `Apex Code`, `Apex Profiling`, `Visualforce` and `System` categories.

### Changed

- Convert from scala to typescript ([#22][#22] [#34][#34])
- Load log shows loading feedback whilst waiting for logs to be retrieved ([#18][#18])
- Open an empty log view whilst waiting for selected log to be downloaded, parsed and rendered ([#18][#18])
- Log will be loaded from disk if previously downloaded ([#18][#18])
- Renamed the `Log: Show Log Analysis` command to `Log: Show Apex Log Analysis` ([#48][#48])
  - For consistency with the `Log: Load Apex Log For Analysis` command
- Block text on call tree displayed on new lines rather than one line separated by a | character ([#50][#50])
- Call tree shows text for all log lines and not just time taken ([#42][#42])
- Faster log loading due to a change in how the JavaScript is loaded on the page ([#11][#11])
- Faster log parsing and timeline rendering ([#63][#63])
- Scroll on the Call Tree to allow scrolling content to top of screen instead of only the bottom ([#73][#73])
- `FLOW_START_INTERVIEWS` log lines on the Call Tree and timeline will show either the Process Builder or Flow name after the chunk number ([#68][#68])

### Fixed

- Hide details, hide system calls and hide formulas on the call tree to work again ([#45][#45])

### Removed

- Timeline Shrink-to-fit checkbox was replaced with zoom feature ([#33][#33])

## [1.3.5] - December 2020

- Fix issue #7 Command 'lana.showLogFile' not found
- Fix issue #3 Cannot read property 'path' of undefined

## [1.3.4] - December 2020

- Fix issue #4 with Windows paths

## [1.3.3] - December 2020

- Synchronise versions

## [1.3.2] - December 2020

- Details for Visual Studio Code Marketplace listing
- Improvements to READMEs

## [1.3.1] - December 2020

- Small changes to command labels
- Improvements to READMEs

## [1.3] - September 2020

- When opening a source file, open at correct line.
- Misc Visual tweaks
- Add explorer menu item
- Provide more information when selecting log to download

<<<<<<< HEAD
<!-- Unreleased -->

[#423]: https://github.com/certinia/debug-log-analyzer/issues/423
=======
<!-- v1.10.2 -->

[#434]: https://github.com/certinia/debug-log-analyzer/issues/434
[#435]: https://github.com/certinia/debug-log-analyzer/issues/435
[#433]: https://github.com/certinia/debug-log-analyzer/issues/433
>>>>>>> 4f692242

<!-- v1.10.1 -->

[#429]: https://github.com/certinia/debug-log-analyzer/issues/429

<!-- v1.10.0 -->

[#279]: https://github.com/certinia/debug-log-analyzer/issues/279
[#210]: https://github.com/certinia/debug-log-analyzer/issues/210
[#250]: https://github.com/certinia/debug-log-analyzer/issues/250
[#252]: https://github.com/certinia/debug-log-analyzer/issues/252
[#363]: https://github.com/certinia/debug-log-analyzer/issues/363
[#248]: https://github.com/certinia/debug-log-analyzer/issues/248
[#249]: https://github.com/certinia/debug-log-analyzer/issues/249
[#300]: https://github.com/certinia/debug-log-analyzer/issues/300

<!-- v1.7.1 -->

[#340]: https://github.com/certinia/debug-log-analyzer/issues/340
[#346]: https://github.com/certinia/debug-log-analyzer/issues/346

<!-- v1.7.0 -->

[#280]: https://github.com/certinia/debug-log-analyzer/issues/280
[#288]: https://github.com/certinia/debug-log-analyzer/issues/288
[#254]: https://github.com/certinia/debug-log-analyzer/issues/254
[#297]: https://github.com/certinia/debug-log-analyzer/issues/297
[#294]: https://github.com/certinia/debug-log-analyzer/issues/294
[#246]: https://github.com/certinia/debug-log-analyzer/issues/246
[#25]: https://github.com/certinia/debug-log-analyzer/issues/25
[#320]: https://github.com/certinia/debug-log-analyzer/issues/320
[#312]: https://github.com/certinia/debug-log-analyzer/issues/312
[#255]: https://github.com/certinia/debug-log-analyzer/issues/255

<!-- Older versions -->

[#11]: https://github.com/certinia/debug-log-analyzer/issues/11
[#18]: https://github.com/certinia/debug-log-analyzer/issues/18
[#22]: https://github.com/certinia/debug-log-analyzer/issues/22
[#33]: https://github.com/certinia/debug-log-analyzer/issues/33
[#34]: https://github.com/certinia/debug-log-analyzer/issues/34
[#42]: https://github.com/certinia/debug-log-analyzer/issues/42
[#45]: https://github.com/certinia/debug-log-analyzer/issues/45
[#48]: https://github.com/certinia/debug-log-analyzer/issues/48
[#50]: https://github.com/certinia/debug-log-analyzer/issues/50
[#52]: https://github.com/certinia/debug-log-analyzer/issues/52
[#63]: https://github.com/certinia/debug-log-analyzer/issues/63
[#66]: https://github.com/certinia/debug-log-analyzer/issues/66
[#68]: https://github.com/certinia/debug-log-analyzer/issues/68
[#73]: https://github.com/certinia/debug-log-analyzer/issues/73
[#81]: https://github.com/certinia/debug-log-analyzer/issues/81
[#87]: https://github.com/certinia/debug-log-analyzer/issues/87
[#95]: https://github.com/certinia/debug-log-analyzer/issues/95
[#97]: https://github.com/certinia/debug-log-analyzer/issues/97
[#99]: https://github.com/certinia/debug-log-analyzer/issues/99
[#108]: https://github.com/certinia/debug-log-analyzer/issues/108
[#91]: https://github.com/certinia/debug-log-analyzer/issues/91
[#88]: https://github.com/certinia/debug-log-analyzer/issues/88
[#90]: https://github.com/certinia/debug-log-analyzer/issues/90
[#112]: https://github.com/certinia/debug-log-analyzer/issues/112
[#123]: https://github.com/certinia/debug-log-analyzer/issues/123
[#114]: https://github.com/certinia/debug-log-analyzer/issues/114
[#130]: https://github.com/certinia/debug-log-analyzer/issues/130
[#131]: https://github.com/certinia/debug-log-analyzer/issues/131
[#137]: https://github.com/certinia/debug-log-analyzer/issues/137
[#135]: https://github.com/certinia/debug-log-analyzer/issues/135
[#139]: https://github.com/certinia/debug-log-analyzer/issues/139
[#23]: https://github.com/certinia/debug-log-analyzer/issues/23
[#142]: https://github.com/certinia/debug-log-analyzer/issues/142
[#163]: https://github.com/certinia/debug-log-analyzer/issues/163
[#180]: https://github.com/certinia/debug-log-analyzer/issues/180
[#187]: https://github.com/certinia/debug-log-analyzer/issues/187
[#188]: https://github.com/certinia/debug-log-analyzer/issues/188
[#212]: https://github.com/certinia/debug-log-analyzer/issues/212
[#199]: https://github.com/certinia/debug-log-analyzer/issues/199
[#219]: https://github.com/certinia/debug-log-analyzer/issues/219
[#129]: https://github.com/certinia/debug-log-analyzer/issues/129
[#238]: https://github.com/certinia/debug-log-analyzer/issues/238
[#242]: https://github.com/certinia/debug-log-analyzer/issues/242
[#235]: https://github.com/certinia/debug-log-analyzer/issues/235
[#264]: https://github.com/certinia/debug-log-analyzer/issues/264<|MERGE_RESOLUTION|>--- conflicted
+++ resolved
@@ -5,7 +5,6 @@
 The format is based on [Keep a Changelog](https://keepachangelog.com/en/1.0.0/),
 and this project adheres to [Semantic Versioning](https://semver.org/spec/v2.0.0.html).
 
-<<<<<<< HEAD
 ## [Unreleased]
 
 ### Changed
@@ -14,7 +13,7 @@
   - Show the pointer cursor by default when hovering the Timeline.
   - Show the grabbing cursor when the mouse is pressed down on the Timeline, to indicate drag is now possible.
   - Show the default cursor when hovering a Timeline event.
-=======
+
 ## [1.10.2] - 2023-11-07
 
 ### Fixed
@@ -22,7 +21,6 @@
 - Call Tree Show Details not showing and hiding correctly ([#433][#433])
 - Infinite loading screen if file can not be found ([#435][#435])
 - Many cases of UI jumping in the Database view when rows and groups are clicked ([#434][#434])
->>>>>>> 4f692242
 
 ## [1.10.1] - 2023-10-26
 
@@ -285,17 +283,15 @@
 - Add explorer menu item
 - Provide more information when selecting log to download
 
-<<<<<<< HEAD
 <!-- Unreleased -->
 
 [#423]: https://github.com/certinia/debug-log-analyzer/issues/423
-=======
+
 <!-- v1.10.2 -->
 
 [#434]: https://github.com/certinia/debug-log-analyzer/issues/434
 [#435]: https://github.com/certinia/debug-log-analyzer/issues/435
 [#433]: https://github.com/certinia/debug-log-analyzer/issues/433
->>>>>>> 4f692242
 
 <!-- v1.10.1 -->
 
