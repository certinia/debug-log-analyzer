--- conflicted
+++ resolved
@@ -9,15 +9,10 @@
 
 ### Added
 
-<<<<<<< HEAD
+- Column totals for Grouped rows will now be shown inside the groups instead of on a seperate row ([#583][#583]).
 - Table actions: copy to clipboard and export to CSV
 
-### Change
-=======
-- Column totals for Grouped rows will now be shown inside the groups instead of on a seperate row ([#583][#583]).
-
-### Changed
->>>>>>> 6b9efef2
+### Changed
 
 - Highlight and copy text to clipboard: Call Tree, Analysis and Database views ([#504][#504]).
   - Previously the highlighted text would be immediately cleared.
