# Changelog

All notable changes to this project will be documented in this file.

The format is based on [Keep a Changelog](https://keepachangelog.com/en/1.0.0/),
and this project adheres to [Semantic Versioning](https://semver.org/spec/v2.0.0.html).

## Unreleased

## Added

- Calltree filtering to hide nodes where total duration is less than a given time ([#112][#112])
- An EXCEPTION_THROWN marker (T) to suppliment the DML_BEGIN (D) and SOQL_EXECUTE_BEGIN (S) markers on parent nodes

### Changed

- Rounded the log size on the `Log: Load Apex Log For Analysis` command results to 2DP ([#91][#91])
- Improved log parsing to tolerate false exits ([#88][#88])
  - Checks for false exits before un-winding the call stack, by checking down the stack to see if the EXIT matches something already on the stack.
- Greatly reduced CPU usage when Timeline is open but no changes are occuring ([#90][#90])
- Improved performance getting log file from an org when using the `Log: Load Apex Log For Analysis` command ([#123][#123])
- More easily differentiate between "Flows" and "Process Builders" in the timeline and call tree ([#114][#114])
- Counts for T, D & S markers - to show how many of each statement type are decendants of a node

### Fixed

- Some detail lines not being shown on calltree ([#130][#130])
- Tooltip not hiding when moving to a part of timeline where the tooltip should not be shown ([#131][#131])
<<<<<<< HEAD
- The TRUNCATED marker (for methods which were not complete at the end of the log) was not working
- The hide checkboxes were not always un-hiding
- Some (probably benign) NullPointers were fixed
=======
- Timeline background shown as black in some browsers ([#137][#137])
>>>>>>> cda410e9

## [1.4.2] - 2022-03-14

### Fixed

- Timeline content disappearing when switching tabs + resizing ([#99][#99])
- Timeline flickering/resizing when tooltip moved to bottom right ([#87][#87])
- Timeline not displaying `VF_APEX_CALL_START` log events ([#97][#97])
- Incorrect Totaltime on status bar and analysis tab ([#95][#95])
  - Now uses the timestamp of the last `EXECUTION_FINISHED` event to determine total time
  - If there are no `EXECUTION_FINISHED` events the last event with a timestamp is used
- Log parsing not handling both CRLF and LF line endings ([#108][#108])

## [1.4.1] - 2022-01-06

### Changed

- Reduced extension size

### Fixed

- Corrected README.md / CHANGELOG.md

## [1.4.0] - 2022-01-06

### Added

- Database tab shows the methods each SOQL or DML statement was made from ([#11][#11])
  - The method name can be clicked to navigate to it in the call tree
- Timeline shows a tooltip for log events ([#52][#52])
  - Shown when hovering the red (errors), blue (unexpected-end) and green (skipped-lines) sections on the timeline.
- Zoom on timeline ([#33][#33])
  - zoom to an accuracy of 0.001ms, time markers are shown with a ms time value and white line e.g 9600.001 ms
  - scroll up and down on the mouse to zoom in and out
  - zoom is based on position of mouse pointer, ensuring that position is kept on screen when zoomed in or out
  - scroll left and right on the mouse to move the time line left are right, when zoomed
  - click the mouse down and drag to move the timeline around both in the x and y direction, when zoomed
- Specify custom timeline event colors in vscode preferences ([#66][#66])
- Support for all [known log event types](https://developer.salesforce.com/docs/atlas.en-us.apexcode.meta/apexcode/apex_debugging_system_log_console.htm) ([#81][#81])
  - Includes events for `Database`, `Workflow`, `NBA`, `Validation`, `Callout`, `Apex Code`, `Apex Profiling`, `Visualforce` and `System` categories.

### Changed

- Convert from scala to typescript ([#22][#22] [#34][#34])
- Load log shows loading feedback whilst waiting for logs to be retrieved ([#18][#18])
- Open an empty log view whilst waiting for selected log to be downloaded, parsed and rendered ([#18][#18])
- Log will be loaded from disk if previously downloaded ([#18][#18])
- Renamed the `Log: Show Log Analysis` command to `Log: Show Apex Log Analysis` ([#48][#48])
  - For consistency with the `Log: Load Apex Log For Analysis` command
- Block text on call tree displayed on new lines rather than one line separated by a | character ([#50][#50])
- Call tree shows text for all log lines and not just time taken ([#42][#42])
- Faster log loading due to a change in how the JavaScript is loaded on the page ([#11][#11])
- Faster log parsing and timeline rendering ([#63][#63])
- Scroll on the calltree to allow scrolling content to top of screen instead of only the bottom ([#73][#73])
- `FLOW_START_INTERVIEWS` log lines on the calltree and timeline will show either the Process Builder or Flow name after the chunk number ([#68][#68])

### Fixed

- Hide details, hide system calls and hide formulas on the call tree to work again ([#45][#45])

### Removed

- Timeline Shrink-to-fit checkbox was replaced with zoom feature ([#33][#33])

## [1.3.5] - December 2020

- Fix issue #7 Command 'lana.showLogFile' not found
- Fix issue #3 Cannot read property 'path' of undefined

## [1.3.4] - December 2020

- Fix issue #4 with Windows paths

## [1.3.3] - December 2020

- Synchronise versions

## [1.3.2] - December 2020

- Details for Visual Studio Code Marketplace listing
- Improvements to READMEs

## [1.3.1] - December 2020

- Small changes to command labels
- Improvements to READMEs

## [1.3] - September 2020

- When opening a source file, open at correct line.
- Misc Visual tweaks
- Add explorer menu item
- Provide more information when selecting log to download

[#11]: https://github.com/financialforcedev/debug-log-analyzer/issues/11
[#18]: https://github.com/financialforcedev/debug-log-analyzer/issues/18
[#22]: https://github.com/financialforcedev/debug-log-analyzer/issues/22
[#33]: https://github.com/financialforcedev/debug-log-analyzer/issues/33
[#34]: https://github.com/financialforcedev/debug-log-analyzer/issues/34
[#42]: https://github.com/financialforcedev/debug-log-analyzer/issues/42
[#45]: https://github.com/financialforcedev/debug-log-analyzer/issues/45
[#48]: https://github.com/financialforcedev/debug-log-analyzer/issues/48
[#50]: https://github.com/financialforcedev/debug-log-analyzer/issues/50
[#52]: https://github.com/financialforcedev/debug-log-analyzer/issues/52
[#63]: https://github.com/financialforcedev/debug-log-analyzer/issues/63
[#66]: https://github.com/financialforcedev/debug-log-analyzer/issues/66
[#68]: https://github.com/financialforcedev/debug-log-analyzer/issues/68
[#73]: https://github.com/financialforcedev/debug-log-analyzer/issues/73
[#81]: https://github.com/financialforcedev/debug-log-analyzer/issues/81
[#87]: https://github.com/financialforcedev/debug-log-analyzer/issues/87
[#95]: https://github.com/financialforcedev/debug-log-analyzer/issues/95
[#97]: https://github.com/financialforcedev/debug-log-analyzer/issues/97
[#99]: https://github.com/financialforcedev/debug-log-analyzer/issues/99
[#108]: https://github.com/financialforcedev/debug-log-analyzer/issues/108
[#91]: https://github.com/financialforcedev/debug-log-analyzer/issues/91
[#88]: https://github.com/financialforcedev/debug-log-analyzer/issues/88
[#90]: https://github.com/financialforcedev/debug-log-analyzer/issues/90
[#112]: https://github.com/financialforcedev/debug-log-analyzer/issues/112
[#123]: https://github.com/financialforcedev/debug-log-analyzer/issues/123
[#114]: https://github.com/financialforcedev/debug-log-analyzer/issues/114
[#130]: https://github.com/financialforcedev/debug-log-analyzer/issues/130
[#131]: https://github.com/financialforcedev/debug-log-analyzer/issues/131
[#137]: https://github.com/financialforcedev/debug-log-analyzer/issues/137<|MERGE_RESOLUTION|>--- conflicted
+++ resolved
@@ -26,13 +26,10 @@
 
 - Some detail lines not being shown on calltree ([#130][#130])
 - Tooltip not hiding when moving to a part of timeline where the tooltip should not be shown ([#131][#131])
-<<<<<<< HEAD
+- Timeline background shown as black in some browsers ([#137][#137])
 - The TRUNCATED marker (for methods which were not complete at the end of the log) was not working
 - The hide checkboxes were not always un-hiding
 - Some (probably benign) NullPointers were fixed
-=======
-- Timeline background shown as black in some browsers ([#137][#137])
->>>>>>> cda410e9
 
 ## [1.4.2] - 2022-03-14
 
