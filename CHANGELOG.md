--- conflicted
+++ resolved
@@ -12,12 +12,9 @@
 - Calltree filtering to hide nodes where total duration is less than a given time ([#112][#112])
 - An EXCEPTION_THROWN marker (T) to supplement the DML_BEGIN (D) and SOQL_EXECUTE_BEGIN (S) markers on parent nodes ([#135][#135])
 - Some missing line types: DUPLICATE_DETECTION_BEGIN, DUPLICATE_DETECTION_END and DUPLICATE_DETECTION_RULE_INVOCATION ([#139][#139])
-<<<<<<< HEAD
-- A bread-crumb line above the call-tree, rendered on clicking a tree node ([#142][#142])
-=======
 - Salesforce Code Builder Support ([#23][#23])
   - Apex Log Analyzer to be published to the Open VSX Registry as well as the VSCode Marketplace
->>>>>>> a2a682fd
+- A bread-crumb line above the call-tree, rendered on clicking a tree node ([#142][#142])
 
 ### Changed
 
@@ -28,11 +25,8 @@
 - Improved performance getting log file from an org when using the `Log: Load Apex Log For Analysis` command ([#123][#123])
 - More easily differentiate between "Flows" and "Process Builders" in the timeline and call tree ([#114][#114])
 - Counts on Calltree for Throw (T), DML (D) & SOQL (S) markers, which shows how many of each statement type are descendants of a node ([#135][#135])
-<<<<<<< HEAD
 - Apex Log Analyzer to be published to the Open VSX Registry as well as the VSCode Marketplace ([#23][#23])
 - Only action "view source" when clicking without keyboard modifiers (ALT & CMD) so that we can render bread-crumbs without navigation ([#142][#142])
-=======
->>>>>>> a2a682fd
 
 ### Fixed
 
