# Changelog

All notable changes to this project will be documented in this file.

The format is based on [Keep a Changelog](https://keepachangelog.com/en/1.0.0/),
and this project adheres to [Semantic Versioning](https://semver.org/spec/v2.0.0.html).

## [Unreleased]

### Added

<<<<<<< HEAD
- Redesigned Call tree ([#297][#297])
  - All columns are sortable ascending or descending by clicking the header
  - Child rows will be sorted within their parent
  - The name column has 3 states call order, ascending or descending
  - Columns for DML Count, SOQL Count, Throws Count, Rows Count, Total Time and Self Time.
  - Keyboard navigation to move between selected rows. Use the up and down arrows for up and down and left and right to collapse or expand the tree.
  - Virtualised rows means much better performance
=======
- Redesigned Analysis view ([#294][#294])
  - All columns are sortable ascending or descending by clicking the header
  - Columns for to show Event Type, Aggregated Total Time and Aggregated Self Time.
  - Virtualised row rendered to greatly improve performance
  - Group by Event Type to show aggregated totals for each type e.g See the Total Time for all `METHOD_ENTRY` events
>>>>>>> 0fe2224a

### Changed

- Increase the supported log size for the go to log hyperlink to larger than 50MB ([#254][#254])
- Renamed `Log: Load Apex Log For Analysis` to `Log: Retrieve Apex Log And Show Analysis` ([#288][#288])
- Update minimum supported vscode version to v1.74.0 ([#280][#280])

## [1.6.0] - 2023-05-19

### Added

- Redesigned Database tab ([#219][#219])
  - All columns are sortable ascending /descending by clicking the header
  - Added columns DML/ SOQL, Row Count, Total Time
  - Added specific columns for SOQL Selectivity + Aggregations
  - Added detail panel which is shown by clicking a row which shows the call stack for the specific DML / SOQL, clicking a link will go to the main call tree tab
  - The detail panel also shows a list of potential SOQL performance issues
  - Totals shown at the bottom of each column
  - SOQL/ DML is grouped by name by default, grouping can be removed to show the SOQL/ DML as a flat list
- `Log: Show Apex Log Analysis` code lens to the top of the currently open log file ([#199][#199])
  - This is a faster way to open the analysis
- Support for more file types when opening the analysis ([#199][#199])
  - The analysis can now be shown for any `.log` or `.txt` file that starts with the Apex debug log header
  - e.g `57.0 APEX_CODE,FINE;APEX_PROFILING,FINE;CALLOUT,NONE;DB,FINEST;NBA,INFO;SYSTEM,DEBUG;VALIDATION,INFO;VISUALFORCE,FINE;WAVE,INFO;WORKFLOW,INFO`
- The row count to the timeline tooltip for events which have one e.g `SOQL_EXECUTE_BEGIN`, `DML_BEGIN`, `SOSL_EXECUTE_BEGIN` ([#129][#129])
- Calltree - Breadcrumbs shown at the top when clicking a row ([#142][#142])
- Calltree - displaying variable value as well as variable names for `VARIABLE_ASSIGNMENT` events ([#235][#235])
- Calltree - pretty formatting of JSON in `VARIABLE_ASSIGNMENT` events ([#235][#235])

### Changed

- Goto code from click to CMD/CTRL and click. Breadcrumbs are shown on click instead ([#142][#142])
- End time of events that start before `MAXIMUM DEBUG LOG SIZE REACHED` but have no matching end event, will now have their duration end before the `MAXIMUM DEBUG LOG SIZE REACHED` instead of extending to the very end of the log ([#264][#264])
  - This provides more accurate durations overall because we can not know what occured during the `MAXIMUM DEBUG LOG SIZE REACHED` gap.

### Fixed

- Timeline not showing events if the event occurs outside the `EXECUTION_STARTED` + `EXECUTION_FINISHED` events ([#180][#180])
- Timeline incorrectly showing some `VF_APEX_CALL_START` events when dealing with ApexPage messages ([#212][#212])
- Timeline tooltip not shown when zooming ([#242][#242])
- Font sizes not correctly scaling in some places ([#238][#238])

## [1.5.2] - 2022-11-08

### Fixed

- Spaces not supported in output directory path when running `Log: Load Apex Log For Analysis` command ([#187][#187])
- Fixes `ENTERING_MANAGED_PKG` events not being displayed on timeline ([#188][#188])

## [1.5.1] - 2022-10-04

### Fixed

- Fixes custom timeline event colors not being used from vscode preferences ([#163][#163])

## [1.5.0] - 2022-08-08

### Added

- Calltree filtering to hide nodes where total duration is less than a given time ([#112][#112])
- An `EXCEPTION_THROWN` marker (T) to supplement the`DML_BEGIN` (D) and `SOQL_EXECUTE_BEGIN` (S) markers on parent nodes ([#135][#135])
- Some missing line types: `DUPLICATE_DETECTION_BEGIN`, `DUPLICATE_DETECTION_END` and `DUPLICATE_DETECTION_RULE_INVOCATION` ([#139][#139])
- Salesforce Code Builder Support ([#23][#23])
  - Apex Log Analyzer to be published to the Open VSX Registry as well as the VSCode Marketplace

### Changed

- Rounded the log size on the `Log: Load Apex Log For Analysis` command results to 2DP ([#91][#91])
- Improved log parsing to tolerate false exits ([#88][#88])
  - Checks for false exits before un-winding the call stack, by checking down the stack to see if the EXIT matches something already on the stack.
- Greatly reduced CPU usage when Timeline is open but no changes are occurring ([#90][#90])
- Improved performance getting log file from an org when using the `Log: Load Apex Log For Analysis` command ([#123][#123])
- More easily differentiate between "Flows" and "Process Builders" in the timeline and call tree ([#114][#114])
- Counts on Calltree for Throw (T), DML (D) & SOQL (S) markers, which shows how many of each statement type are descendants of a node ([#135][#135])

### Fixed

- Some detail lines not being shown on calltree ([#130][#130])
- Tooltip not hiding when moving to a part of timeline where the tooltip should not be shown ([#131][#131])
- Timeline background shown as black in some browsers ([#137][#137])
- The TRUNCATED marker (for methods which were not complete at the end of the log) not being shown ([#135][#135])
- The hide checkboxes not always un-hiding ([#135][#135])
- Some NullPointers ([#135][#135])

## [1.4.2] - 2022-03-14

### Fixed

- Timeline content disappearing when switching tabs + resizing ([#99][#99])
- Timeline flickering/resizing when tooltip moved to bottom right ([#87][#87])
- Timeline not displaying `VF_APEX_CALL_START` log events ([#97][#97])
- Incorrect Totaltime on status bar and analysis tab ([#95][#95])
  - Now uses the timestamp of the last `EXECUTION_FINISHED` event to determine total time
  - If there are no `EXECUTION_FINISHED` events the last event with a timestamp is used
- Log parsing not handling both CRLF and LF line endings ([#108][#108])

## [1.4.1] - 2022-01-06

### Changed

- Reduced extension size

### Fixed

- Corrected README.md / CHANGELOG.md

## [1.4.0] - 2022-01-06

### Added

- Database tab shows the methods each SOQL or DML statement was made from ([#11][#11])
  - The method name can be clicked to navigate to it in the call tree
- Timeline shows a tooltip for log events ([#52][#52])
  - Shown when hovering the red (errors), blue (unexpected-end) and green (skipped-lines) sections on the timeline.
- Zoom on timeline ([#33][#33])
  - zoom to an accuracy of 0.001ms, time markers are shown with a ms time value and white line e.g 9600.001 ms
  - scroll up and down on the mouse to zoom in and out
  - zoom is based on position of mouse pointer, ensuring that position is kept on screen when zoomed in or out
  - scroll left and right on the mouse to move the time line left are right, when zoomed
  - click the mouse down and drag to move the timeline around both in the x and y direction, when zoomed
- Specify custom timeline event colors in vscode preferences ([#66][#66])
- Support for all [known log event types](https://developer.salesforce.com/docs/atlas.en-us.apexcode.meta/apexcode/apex_debugging_system_log_console.htm) ([#81][#81])
  - Includes events for `Database`, `Workflow`, `NBA`, `Validation`, `Callout`, `Apex Code`, `Apex Profiling`, `Visualforce` and `System` categories.

### Changed

- Convert from scala to typescript ([#22][#22] [#34][#34])
- Load log shows loading feedback whilst waiting for logs to be retrieved ([#18][#18])
- Open an empty log view whilst waiting for selected log to be downloaded, parsed and rendered ([#18][#18])
- Log will be loaded from disk if previously downloaded ([#18][#18])
- Renamed the `Log: Show Log Analysis` command to `Log: Show Apex Log Analysis` ([#48][#48])
  - For consistency with the `Log: Load Apex Log For Analysis` command
- Block text on call tree displayed on new lines rather than one line separated by a | character ([#50][#50])
- Call tree shows text for all log lines and not just time taken ([#42][#42])
- Faster log loading due to a change in how the JavaScript is loaded on the page ([#11][#11])
- Faster log parsing and timeline rendering ([#63][#63])
- Scroll on the calltree to allow scrolling content to top of screen instead of only the bottom ([#73][#73])
- `FLOW_START_INTERVIEWS` log lines on the calltree and timeline will show either the Process Builder or Flow name after the chunk number ([#68][#68])

### Fixed

- Hide details, hide system calls and hide formulas on the call tree to work again ([#45][#45])

### Removed

- Timeline Shrink-to-fit checkbox was replaced with zoom feature ([#33][#33])

## [1.3.5] - December 2020

- Fix issue #7 Command 'lana.showLogFile' not found
- Fix issue #3 Cannot read property 'path' of undefined

## [1.3.4] - December 2020

- Fix issue #4 with Windows paths

## [1.3.3] - December 2020

- Synchronise versions

## [1.3.2] - December 2020

- Details for Visual Studio Code Marketplace listing
- Improvements to READMEs

## [1.3.1] - December 2020

- Small changes to command labels
- Improvements to READMEs

## [1.3] - September 2020

- When opening a source file, open at correct line.
- Misc Visual tweaks
- Add explorer menu item
- Provide more information when selecting log to download

[#11]: https://github.com/certinia/debug-log-analyzer/issues/11
[#18]: https://github.com/certinia/debug-log-analyzer/issues/18
[#22]: https://github.com/certinia/debug-log-analyzer/issues/22
[#33]: https://github.com/certinia/debug-log-analyzer/issues/33
[#34]: https://github.com/certinia/debug-log-analyzer/issues/34
[#42]: https://github.com/certinia/debug-log-analyzer/issues/42
[#45]: https://github.com/certinia/debug-log-analyzer/issues/45
[#48]: https://github.com/certinia/debug-log-analyzer/issues/48
[#50]: https://github.com/certinia/debug-log-analyzer/issues/50
[#52]: https://github.com/certinia/debug-log-analyzer/issues/52
[#63]: https://github.com/certinia/debug-log-analyzer/issues/63
[#66]: https://github.com/certinia/debug-log-analyzer/issues/66
[#68]: https://github.com/certinia/debug-log-analyzer/issues/68
[#73]: https://github.com/certinia/debug-log-analyzer/issues/73
[#81]: https://github.com/certinia/debug-log-analyzer/issues/81
[#87]: https://github.com/certinia/debug-log-analyzer/issues/87
[#95]: https://github.com/certinia/debug-log-analyzer/issues/95
[#97]: https://github.com/certinia/debug-log-analyzer/issues/97
[#99]: https://github.com/certinia/debug-log-analyzer/issues/99
[#108]: https://github.com/certinia/debug-log-analyzer/issues/108
[#91]: https://github.com/certinia/debug-log-analyzer/issues/91
[#88]: https://github.com/certinia/debug-log-analyzer/issues/88
[#90]: https://github.com/certinia/debug-log-analyzer/issues/90
[#112]: https://github.com/certinia/debug-log-analyzer/issues/112
[#123]: https://github.com/certinia/debug-log-analyzer/issues/123
[#114]: https://github.com/certinia/debug-log-analyzer/issues/114
[#130]: https://github.com/certinia/debug-log-analyzer/issues/130
[#131]: https://github.com/certinia/debug-log-analyzer/issues/131
[#137]: https://github.com/certinia/debug-log-analyzer/issues/137
[#135]: https://github.com/certinia/debug-log-analyzer/issues/135
[#139]: https://github.com/certinia/debug-log-analyzer/issues/139
[#23]: https://github.com/certinia/debug-log-analyzer/issues/23
[#142]: https://github.com/certinia/debug-log-analyzer/issues/142
[#163]: https://github.com/certinia/debug-log-analyzer/issues/163
[#180]: https://github.com/certinia/debug-log-analyzer/issues/180
[#187]: https://github.com/certinia/debug-log-analyzer/issues/187
[#188]: https://github.com/certinia/debug-log-analyzer/issues/188
[#212]: https://github.com/certinia/debug-log-analyzer/issues/212
[#199]: https://github.com/certinia/debug-log-analyzer/issues/199
[#219]: https://github.com/certinia/debug-log-analyzer/issues/219
[#129]: https://github.com/certinia/debug-log-analyzer/issues/129
[#238]: https://github.com/certinia/debug-log-analyzer/issues/238
[#242]: https://github.com/certinia/debug-log-analyzer/issues/242
[#235]: https://github.com/certinia/debug-log-analyzer/issues/235
[#264]: https://github.com/certinia/debug-log-analyzer/issues/264
[#280]: https://github.com/certinia/debug-log-analyzer/issues/280
[#288]: https://github.com/certinia/debug-log-analyzer/issues/288
[#254]: https://github.com/certinia/debug-log-analyzer/issues/254
<<<<<<< HEAD
[#297]: https://github.com/certinia/debug-log-analyzer/issues/297
=======
[#294]: https://github.com/certinia/debug-log-analyzer/issues/294
>>>>>>> 0fe2224a
<|MERGE_RESOLUTION|>--- conflicted
+++ resolved
@@ -9,7 +9,6 @@
 
 ### Added
 
-<<<<<<< HEAD
 - Redesigned Call tree ([#297][#297])
   - All columns are sortable ascending or descending by clicking the header
   - Child rows will be sorted within their parent
@@ -17,13 +16,11 @@
   - Columns for DML Count, SOQL Count, Throws Count, Rows Count, Total Time and Self Time.
   - Keyboard navigation to move between selected rows. Use the up and down arrows for up and down and left and right to collapse or expand the tree.
   - Virtualised rows means much better performance
-=======
 - Redesigned Analysis view ([#294][#294])
   - All columns are sortable ascending or descending by clicking the header
   - Columns for to show Event Type, Aggregated Total Time and Aggregated Self Time.
   - Virtualised row rendered to greatly improve performance
   - Group by Event Type to show aggregated totals for each type e.g See the Total Time for all `METHOD_ENTRY` events
->>>>>>> 0fe2224a
 
 ### Changed
 
@@ -249,8 +246,5 @@
 [#280]: https://github.com/certinia/debug-log-analyzer/issues/280
 [#288]: https://github.com/certinia/debug-log-analyzer/issues/288
 [#254]: https://github.com/certinia/debug-log-analyzer/issues/254
-<<<<<<< HEAD
 [#297]: https://github.com/certinia/debug-log-analyzer/issues/297
-=======
-[#294]: https://github.com/certinia/debug-log-analyzer/issues/294
->>>>>>> 0fe2224a
+[#294]: https://github.com/certinia/debug-log-analyzer/issues/294