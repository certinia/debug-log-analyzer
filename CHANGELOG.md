--- conflicted
+++ resolved
@@ -9,8 +9,7 @@
 
 ### Added
 
-<<<<<<< HEAD
-- Redesigned Call tree ([#297][#297])
+- Call tree: Redesigned view ([#297][#297])
   - All columns are sortable ascending or descending by clicking the header
   - Child rows will be sorted within their parent
   - The name column has 3 states call order, ascending or descending
@@ -18,14 +17,9 @@
   - Range filtering with min and max values for the Total Time and Self Time columns
   - Keyboard navigation to move between selected rows. Use the up and down arrows for up and down and left and right to collapse or expand the tree
   - Virtualised rows means much better performance
-- Redesigned Analysis view ([#294][#294])
+- Analysis: Redesigned view ([#294][#294])
   - All columns are sortable ascending or descending by clicking the header
   - Columns to show Event Type, Aggregated Total Time and Aggregated Self Time
-=======
-- Analysis: Redesigned view ([#294][#294])
-  - All columns are sortable ascending or descending by clicking the header
-  - Columns for to show Event Type, Aggregated Total Time and Aggregated Self Time
->>>>>>> dd889e09
   - Virtualised row rendered to greatly improve performance
   - Group by Event Type to show aggregated totals for each type e.g See the Total Time for all `METHOD_ENTRY` events
 - Analysis: Export data ([#25][#25])
@@ -256,10 +250,6 @@
 [#280]: https://github.com/certinia/debug-log-analyzer/issues/280
 [#288]: https://github.com/certinia/debug-log-analyzer/issues/288
 [#254]: https://github.com/certinia/debug-log-analyzer/issues/254
-<<<<<<< HEAD
 [#297]: https://github.com/certinia/debug-log-analyzer/issues/297
 [#294]: https://github.com/certinia/debug-log-analyzer/issues/294
-=======
-[#294]: https://github.com/certinia/debug-log-analyzer/issues/294
-[#25]: https://github.com/certinia/debug-log-analyzer/issues/25
->>>>>>> dd889e09
+[#25]: https://github.com/certinia/debug-log-analyzer/issues/25